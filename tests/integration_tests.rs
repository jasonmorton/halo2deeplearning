#[cfg(not(target_arch = "wasm32"))]
#[cfg(test)]
mod native_tests {

    use ezkl::circuit::Tolerance;
    use ezkl::fieldutils::{felt_to_i128, i128_to_felt};
    // use ezkl::circuit::table::RESERVED_BLINDING_ROWS_PAD;
    use ezkl::graph::input::{FileSource, FileSourceInner, GraphData};
    use ezkl::graph::{DataSource, GraphSettings, GraphWitness};
    use ezkl::Commitments;
    use lazy_static::lazy_static;
    use rand::Rng;
    use std::env::var;
    use std::io::{Read, Write};
    use std::process::{Child, Command};
    use std::sync::Once;
    static COMPILE: Once = Once::new();
    #[allow(dead_code)]
    static COMPILE_WASM: Once = Once::new();
    static ENV_SETUP: Once = Once::new();

    //Sure to run this once
    #[derive(Debug)]
    #[allow(dead_code)]
    enum Hardfork {
        London,
        ArrowGlacier,
        GrayGlacier,
        Paris,
        Shanghai,
        Latest,
    }
    lazy_static! {
        static ref CARGO_TARGET_DIR: String =
            var("CARGO_TARGET_DIR").unwrap_or_else(|_| "./target".to_string());
        static ref ANVIL_URL: String = "http://localhost:3030".to_string();
        static ref LIMITLESS_ANVIL_URL: String = "http://localhost:8545".to_string();
        static ref ANVIL_DEFAULT_PRIVATE_KEY: String =
            "ac0974bec39a17e36ba4a6b4d238ff944bacb478cbed5efcae784d7bf4f2ff80".to_string();
    }

    fn start_anvil(limitless: bool, hardfork: Hardfork) -> Child {
        let mut args = vec!["-p"];
        if limitless {
            args.push("8545");
            args.push("--code-size-limit=41943040");
            args.push("--disable-block-gas-limit");
        } else {
            args.push("3030");
        }
        match hardfork {
            Hardfork::Paris => args.push("--hardfork=paris"),
            Hardfork::London => args.push("--hardfork=london"),
            Hardfork::Latest => {}
            Hardfork::Shanghai => args.push("--hardfork=shanghai"),
            Hardfork::ArrowGlacier => args.push("--hardfork=arrowGlacier"),
            Hardfork::GrayGlacier => args.push("--hardfork=grayGlacier"),
        }
        let child = Command::new("anvil")
            .args(args)
            .spawn()
            .expect("failed to start anvil process");
        std::thread::sleep(std::time::Duration::from_secs(3));
        child
    }

    fn init_binary() {
        COMPILE.call_once(|| {
            println!("using cargo target dir: {}", *CARGO_TARGET_DIR);
            build_ezkl();
        });
    }

    ///
    #[allow(dead_code)]
    pub fn init_wasm() {
        COMPILE_WASM.call_once(|| {
            build_wasm_ezkl();
        });
    }

    fn setup_py_env() {
        ENV_SETUP.call_once(|| {
            // supposes that you have a virtualenv called .env and have run the following
            // equivalent of python -m venv .env
            // source .env/bin/activate
            // pip install -r requirements.txt
            // maturin develop --release --features python-bindings

            // now install torch, pandas, numpy, seaborn, jupyter
            let status = Command::new("pip")
                .args(["install", "numpy", "onnxruntime", "onnx"])
                .stdout(std::process::Stdio::null())
                .status()
                .expect("failed to execute process");

            assert!(status.success());
        });
    }

    fn download_srs(logrows: u32, commitment: Commitments) {
        // if does not exist, download it
        let status = Command::new(format!("{}/release/ezkl", *CARGO_TARGET_DIR))
            .args([
                "get-srs",
                "--logrows",
                &format!("{}", logrows),
                "--commitment",
                &commitment.to_string(),
            ])
            .status()
            .expect("failed to execute process");
        assert!(status.success());
    }

    fn init_params(settings_path: std::path::PathBuf) {
        println!("using settings path: {}", settings_path.to_str().unwrap());
        // read in settings json
        let settings =
            std::fs::read_to_string(settings_path).expect("failed to read settings file");
        // read in to GraphSettings object
        let settings: GraphSettings = serde_json::from_str(&settings).unwrap();
        let logrows = settings.run_args.logrows;

        download_srs(logrows, settings.run_args.commitment);
    }

    fn mv_test_(test_dir: &str, test: &str) {
        let path: std::path::PathBuf = format!("{}/{}", test_dir, test).into();
        if !path.exists() {
            let status = Command::new("cp")
                .args([
                    "-R",
                    &format!("./examples/onnx/{}", test),
                    &format!("{}/{}", test_dir, test),
                ])
                .status()
                .expect("failed to execute process");
            assert!(status.success());
        }
    }

    fn mk_data_batches_(test_dir: &str, test: &str, output_dir: &str, num_batches: usize) {
        let path: std::path::PathBuf = format!("{}/{}", test_dir, test).into();
        if !path.exists() {
            panic!("test_dir does not exist")
        } else {
            // copy the directory
            let status = Command::new("cp")
                .args([
                    "-R",
                    &format!("{}/{}", test_dir, test),
                    &format!("{}/{}", test_dir, output_dir),
                ])
                .status()
                .expect("failed to execute process");

            assert!(status.success());

            let data = GraphData::from_path(format!("{}/{}/input.json", test_dir, test).into())
                .expect("failed to load input data");

            let input_data = match data.input_data {
                DataSource::File(data) => data,
                _ => panic!("Only File data sources support batching"),
            };

            let duplicated_input_data: FileSource = input_data
                .iter()
                .map(|data| (0..num_batches).flat_map(|_| data.clone()).collect())
                .collect();

            let duplicated_data = GraphData::new(DataSource::File(duplicated_input_data));

            let res =
                duplicated_data.save(format!("{}/{}/input.json", test_dir, output_dir).into());

            assert!(res.is_ok());
        }
    }

    const PF_FAILURE: &str = "examples/test_failure_proof.json";

    const PF_FAILURE_AGGR: &str = "examples/test_failure_aggr_proof.json";

    const LARGE_TESTS: [&str; 5] = [
        "self_attention",
        "nanoGPT",
        "multihead_attention",
        "mobilenet",
        "mnist_gan",
    ];

    const ACCURACY_CAL_TESTS: [&str; 6] = [
        "accuracy",
        "1l_mlp",
        "4l_relu_conv_fc",
        "1l_elu",
        "1l_prelu",
        "1l_tiny_div",
    ];

    const TESTS: [&str; 79] = [
        "1l_mlp", //0
        "1l_slice",
        "1l_concat",
        "1l_flatten",
        // "1l_average",
        "1l_div",
        "1l_pad", // 5
        "1l_reshape",
        "1l_eltwise_div",
        "1l_sigmoid",
        "1l_sqrt",
        "1l_softmax", //10
        // "1l_instance_norm",
        "1l_batch_norm",
        "1l_prelu",
        "1l_leakyrelu",
        "1l_gelu_noappx",
        // "1l_gelu_tanh_appx",
        "1l_relu", //15
        "1l_downsample",
        "1l_tanh",
        "2l_relu_sigmoid_small",
        "2l_relu_fc",
        "2l_relu_small", //20
        "2l_relu_sigmoid",
        "1l_conv",
        "2l_sigmoid_small",
        "2l_relu_sigmoid_conv",
        "3l_relu_conv_fc", //25
        "4l_relu_conv_fc",
        "1l_erf",
        "1l_var",
        "1l_elu",
        "min", //30
        "max",
        "1l_max_pool",
        "1l_conv_transpose",
        "1l_upsample",
        "1l_identity", //35
        "idolmodel",
        "trig",
        "prelu_gmm",
        "lstm",
        "rnn", //40
        "quantize_dequantize",
        "1l_where",
        "boolean",
        "boolean_identity",
        "decision_tree", // 45
        "random_forest",
        "gradient_boosted_trees",
        "1l_topk",
        "xgboost",
        "lightgbm", //50
        "hummingbird_decision_tree",
        "oh_decision_tree",
        "linear_svc",
        "gather_elements",
        "less", //55
        "xgboost_reg",
        "1l_powf",
        "scatter_elements",
        "1l_linear",
        "linear_regression", //60
        "sklearn_mlp",
        "1l_mean",
        "rounding_ops",
        // "mean_as_constrain",
        "arange",
        "layernorm", //65
        "bitwise_ops",
        "blackman_window",
        "softsign", //68
        "softplus",
        "selu", //70
        "hard_sigmoid",
        "log_softmax",
        "eye",
        "ltsf",
        "remainder", //75
        "bitshift",
        "gather_nd",
        "scatter_nd",
    ];

    const WASM_TESTS: [&str; 46] = [
        "1l_mlp",
        "1l_slice",
        "1l_concat",
        "1l_flatten",
        // "1l_average",
        "1l_div",
        "1l_pad",
        "1l_reshape",
        "1l_eltwise_div",
        "1l_sigmoid",
        "1l_sqrt",
        "1l_softmax",
        // "1l_instance_norm",
        "1l_batch_norm",
        "1l_prelu",
        "1l_leakyrelu",
        "1l_gelu_noappx",
        // "1l_gelu_tanh_appx",
        "1l_relu",
        "1l_downsample",
        "1l_tanh",
        "2l_relu_sigmoid_small",
        "2l_relu_fc",
        "2l_relu_small",
        "2l_relu_sigmoid",
        "1l_conv",
        "2l_sigmoid_small",
        "2l_relu_sigmoid_conv",
        "3l_relu_conv_fc",
        "4l_relu_conv_fc",
        "1l_erf",
        "1l_var",
        "1l_elu",
        "min",
        "max",
        "1l_max_pool",
        "1l_conv_transpose",
        "1l_upsample",
        "1l_identity",
        // "idolmodel",
        "trig",
        "prelu_gmm",
        "lstm",
        "rnn",
        "quantize_dequantize",
        "1l_where",
        "boolean",
        "boolean_identity",
        "gradient_boosted_trees",
        "1l_topk",
        // "xgboost",
        // "lightgbm",
        // "hummingbird_decision_tree",
    ];

    #[cfg(not(feature = "icicle"))]
    const TESTS_AGGR: [&str; 21] = [
        "1l_mlp",
        "1l_flatten",
        "1l_average",
        "1l_reshape",
        "1l_div",
        "1l_pad",
        "1l_sigmoid",
        "1l_gelu_noappx",
        "1l_sqrt",
        "1l_prelu",
        "1l_var",
        "1l_leakyrelu",
        "1l_relu",
        "1l_tanh",
        "2l_relu_fc",
        "2l_relu_sigmoid_small",
        "2l_relu_small",
        "1l_conv",
        "min",
        "max",
        "1l_max_pool",
    ];

    #[cfg(feature = "icicle")]
    const TESTS_AGGR: [&str; 3] = ["1l_mlp", "1l_flatten", "1l_average"];

    const TESTS_EVM: [&str; 23] = [
        "1l_mlp",
        "1l_flatten",
        "1l_average",
        "1l_reshape",
        "1l_sigmoid",
        "1l_div",
        "1l_sqrt",
        "1l_prelu",
        "1l_var",
        "1l_leakyrelu",
        "1l_gelu_noappx",
        "1l_relu",
        "1l_tanh",
        "2l_relu_sigmoid_small",
        "2l_relu_small",
        "min",
        "max",
        "1l_max_pool",
        "idolmodel",
        "1l_identity",
        "lstm",
        "rnn",
        "quantize_dequantize",
    ];

    const TESTS_EVM_AGGR: [&str; 18] = [
        "1l_mlp",
        "1l_reshape",
        "1l_sigmoid",
        "1l_div",
        "1l_sqrt",
        "1l_prelu",
        "1l_var",
        "1l_leakyrelu",
        "1l_gelu_noappx",
        "1l_relu",
        "1l_tanh",
        "2l_relu_sigmoid_small",
        "2l_relu_small",
        "2l_relu_fc",
        "min",
        "max",
        "idolmodel",
        "1l_identity",
    ];

    const EXAMPLES: [&str; 2] = ["mlp_4d_einsum", "conv2d_mnist"];

    macro_rules! test_func_aggr {
    () => {
        #[cfg(test)]
        mod tests_aggr {
            use seq_macro::seq;
            use crate::native_tests::TESTS_AGGR;
            use test_case::test_case;
            use crate::native_tests::aggr_prove_and_verify;
            use crate::native_tests::kzg_aggr_mock_prove_and_verify;
            use tempdir::TempDir;
            use ezkl::Commitments;

            #[cfg(not(feature="icicle"))]
            seq!(N in 0..=20 {

            #(#[test_case(TESTS_AGGR[N])])*
            fn kzg_aggr_mock_prove_and_verify_(test: &str) {
                crate::native_tests::init_binary();
                let test_dir = TempDir::new(test).unwrap();
                let path = test_dir.path().to_str().unwrap(); crate::native_tests::mv_test_(path, test);
                kzg_aggr_mock_prove_and_verify(path, test.to_string());
                test_dir.close().unwrap();
            }


            #(#[test_case(TESTS_AGGR[N])])*
            fn kzg_aggr_prove_and_verify_(test: &str) {
                crate::native_tests::init_binary();
                let test_dir = TempDir::new(test).unwrap();
                let path = test_dir.path().to_str().unwrap(); crate::native_tests::mv_test_(path, test);
                aggr_prove_and_verify(path, test.to_string(), "private", "private", "public", Commitments::KZG);
                test_dir.close().unwrap();
            }

            #(#[test_case(TESTS_AGGR[N])])*
            fn ipa_aggr_prove_and_verify_(test: &str) {
                crate::native_tests::init_binary();
                let test_dir = TempDir::new(test).unwrap();
                let path = test_dir.path().to_str().unwrap(); crate::native_tests::mv_test_(path, test);
                aggr_prove_and_verify(path, test.to_string(), "private", "private", "public", Commitments::IPA);
                test_dir.close().unwrap();
            }

            });

            #[cfg(feature="icicle")]
            seq!(N in 0..=2 {
            #(#[test_case(TESTS_AGGR[N])])*
            fn aggr_prove_and_verify_(test: &str) {
                crate::native_tests::init_binary();
                let test_dir = TempDir::new(test).unwrap();
                let path = test_dir.path().to_str().unwrap(); crate::native_tests::mv_test_(test_dir.path().to_str().unwrap(), test);
                aggr_prove_and_verify(path, test.to_string(), "private", "private", "public", Commitments::KZG);
                test_dir.close().unwrap();
            }
            });
    }
    };
}

    macro_rules! test_func {
    () => {
        #[cfg(test)]
        mod tests {
            use seq_macro::seq;
            use crate::native_tests::TESTS;
            use crate::native_tests::WASM_TESTS;
            use crate::native_tests::ACCURACY_CAL_TESTS;
            use crate::native_tests::LARGE_TESTS;
            use test_case::test_case;
            use crate::native_tests::mock;
            use crate::native_tests::accuracy_measurement;
            use crate::native_tests::prove_and_verify;
            use crate::native_tests::run_js_tests;
            use crate::native_tests::render_circuit;
            use crate::native_tests::model_serialization_different_binaries;
            use rand::Rng;
            use tempdir::TempDir;
            use ezkl::Commitments;

            #[test]
            fn model_serialization_different_binaries_() {
                let test = "1l_mlp";
                let test_dir = TempDir::new(test).unwrap();
                let path = test_dir.path().to_str().unwrap();
                crate::native_tests::mv_test_(path, test);
                // percent tolerance test
                model_serialization_different_binaries(path, test.to_string());
                test_dir.close().unwrap();
            }

            seq!(N in 0..=5 {
            #(#[test_case(ACCURACY_CAL_TESTS[N])])*
            fn mock_accuracy_cal_tests(test: &str) {
                crate::native_tests::init_binary();
                let test_dir = TempDir::new(test).unwrap();
                let path = test_dir.path().to_str().unwrap(); crate::native_tests::mv_test_(path, test);
                mock(path, test.to_string(), "public", "fixed", "public", 1, "accuracy", None, 0.0);
                test_dir.close().unwrap();
            }
        });

            seq!(N in 0..=78 {

            #(#[test_case(TESTS[N])])*
            #[ignore]
            fn render_circuit_(test: &str) {
                crate::native_tests::init_binary();
                let test_dir = TempDir::new(test).unwrap();
                let path = test_dir.path().to_str().unwrap(); crate::native_tests::mv_test_(path, test);
                render_circuit(path, test.to_string());
                test_dir.close().unwrap();
            }

            #(#[test_case(TESTS[N])])*
            fn accuracy_measurement_div_rebase_(test: &str) {
                crate::native_tests::init_binary();
                crate::native_tests::setup_py_env();
                let test_dir = TempDir::new(test).unwrap();
                let path = test_dir.path().to_str().unwrap(); crate::native_tests::mv_test_(path, test);
                accuracy_measurement(path, test.to_string(), "private", "private", "public", 1, "accuracy", 2.6, true);
                test_dir.close().unwrap();
            }

            #(#[test_case(TESTS[N])])*
            fn accuracy_measurement_public_outputs_(test: &str) {
                crate::native_tests::init_binary();
                crate::native_tests::setup_py_env();
                let test_dir = TempDir::new(test).unwrap();
                let path = test_dir.path().to_str().unwrap(); crate::native_tests::mv_test_(path, test);
                accuracy_measurement(path, test.to_string(), "private", "private", "public", 1, "accuracy", 2.6, false);
                test_dir.close().unwrap();
            }

            #(#[test_case(TESTS[N])])*
            fn accuracy_measurement_fixed_params_(test: &str) {
                crate::native_tests::init_binary();
                crate::native_tests::setup_py_env();
                let test_dir = TempDir::new(test).unwrap();
                let path = test_dir.path().to_str().unwrap(); crate::native_tests::mv_test_(path, test);
                accuracy_measurement(path, test.to_string(), "private", "fixed", "private", 1, "accuracy", 2.6 , false);
                test_dir.close().unwrap();
            }

            #(#[test_case(TESTS[N])])*
            fn accuracy_measurement_public_inputs_(test: &str) {
                crate::native_tests::init_binary();
                crate::native_tests::setup_py_env();
                let test_dir = TempDir::new(test).unwrap();
                let path = test_dir.path().to_str().unwrap(); crate::native_tests::mv_test_(path, test);
                accuracy_measurement(path, test.to_string(), "public", "private", "private", 1, "accuracy", 2.6, false);
                test_dir.close().unwrap();
            }


            #(#[test_case(TESTS[N])])*
            fn resources_accuracy_measurement_public_outputs_(test: &str) {
                crate::native_tests::init_binary();
                crate::native_tests::setup_py_env();
                let test_dir = TempDir::new(test).unwrap();
                let path = test_dir.path().to_str().unwrap(); crate::native_tests::mv_test_(path, test);
                accuracy_measurement(path, test.to_string(), "private", "private", "public", 1, "resources", 3.1, false);
                test_dir.close().unwrap();
            }

            #(#[test_case(TESTS[N])])*
            fn mock_public_outputs_(test: &str) {
                crate::native_tests::init_binary();
                let test_dir = TempDir::new(test).unwrap();
                let path = test_dir.path().to_str().unwrap(); crate::native_tests::mv_test_(path, test);
                mock(path, test.to_string(), "private", "private", "public", 1, "resources", None, 0.0);
                test_dir.close().unwrap();
            }

            #(#[test_case(TESTS[N])])*
            fn mock_tolerance_public_outputs_(test: &str) {
                crate::native_tests::init_binary();
                let test_dir = TempDir::new(test).unwrap();
                let path = test_dir.path().to_str().unwrap(); crate::native_tests::mv_test_(path, test);
                // gen random number between 0.0 and 1.0
                let tolerance = rand::thread_rng().gen_range(0.0..1.0) * 100.0;
                mock(path, test.to_string(), "private", "private", "public", 1, "resources", None, tolerance);
                test_dir.close().unwrap();
            }



            #(#[test_case(TESTS[N])])*
            fn mock_large_batch_public_outputs_(test: &str) {
                // currently variable output rank is not supported in ONNX
                if test != "gather_nd" {
                    crate::native_tests::init_binary();
                    let test_dir = TempDir::new(test).unwrap();
                    let path = test_dir.path().to_str().unwrap(); crate::native_tests::mv_test_(path, test);
                    let large_batch_dir = &format!("large_batches_{}", test);
                    crate::native_tests::mk_data_batches_(path, test, &large_batch_dir, 10);
                    mock(path, large_batch_dir.to_string(), "private", "private", "public", 10, "resources", None, 0.0);
                    test_dir.close().unwrap();
                }
            }

            #(#[test_case(TESTS[N])])*
            fn mock_public_inputs_(test: &str) {
                crate::native_tests::init_binary();
                let test_dir = TempDir::new(test).unwrap();
                let path = test_dir.path().to_str().unwrap(); crate::native_tests::mv_test_(path, test);
                mock(path, test.to_string(), "public", "private", "private", 1, "resources", None, 0.0);
                test_dir.close().unwrap();
            }

            #(#[test_case(TESTS[N])])*
            fn mock_fixed_inputs_(test: &str) {
                crate::native_tests::init_binary();
                let test_dir = TempDir::new(test).unwrap();
                let path = test_dir.path().to_str().unwrap(); crate::native_tests::mv_test_(path, test);
                mock(path, test.to_string(), "fixed", "private", "private", 1, "resources", None, 0.0);
                test_dir.close().unwrap();
            }

            #(#[test_case(TESTS[N])])*
            fn mock_fixed_outputs_(test: &str) {
                crate::native_tests::init_binary();
                let test_dir = TempDir::new(test).unwrap();
                let path = test_dir.path().to_str().unwrap(); crate::native_tests::mv_test_(path, test);
                mock(path, test.to_string(), "private", "private", "fixed", 1, "resources", None, 0.0);
                test_dir.close().unwrap();
            }

            #(#[test_case(TESTS[N])])*
            fn mock_fixed_params_(test: &str) {
                crate::native_tests::init_binary();
                let test_dir = TempDir::new(test).unwrap();
                let path = test_dir.path().to_str().unwrap(); crate::native_tests::mv_test_(path, test);
                mock(path, test.to_string(), "private", "fixed", "private", 1, "resources", None, 0.0);
                test_dir.close().unwrap();
            }

            #(#[test_case(TESTS[N])])*
            fn mock_hashed_input_(test: &str) {
                crate::native_tests::init_binary();
                let test_dir = TempDir::new(test).unwrap();
                let path = test_dir.path().to_str().unwrap(); crate::native_tests::mv_test_(path, test);
                mock(path, test.to_string(), "hashed", "private", "public", 1, "resources", None, 0.0);
                test_dir.close().unwrap();
            }

            #(#[test_case(TESTS[N])])*
            fn mock_kzg_input_(test: &str) {
                crate::native_tests::init_binary();
                let test_dir = TempDir::new(test).unwrap();
                let path = test_dir.path().to_str().unwrap(); crate::native_tests::mv_test_(path, test);
                mock(path, test.to_string(), "polycommit", "private", "public", 1, "resources", None, 0.0);
                test_dir.close().unwrap();
            }


            #(#[test_case(TESTS[N])])*
            fn mock_hashed_params_(test: &str) {
                crate::native_tests::init_binary();
                let test_dir = TempDir::new(test).unwrap();
                let path = test_dir.path().to_str().unwrap(); crate::native_tests::mv_test_(path, test);
                mock(path, test.to_string(), "private", "hashed", "public", 1, "resources", None, 0.0);
                test_dir.close().unwrap();
            }


            #(#[test_case(TESTS[N])])*
            fn mock_kzg_params_(test: &str) {
                crate::native_tests::init_binary();
                let test_dir = TempDir::new(test).unwrap();
                let path = test_dir.path().to_str().unwrap(); crate::native_tests::mv_test_(path, test);
                mock(path, test.to_string(), "private", "polycommit", "public", 1, "resources", None, 0.0);
                test_dir.close().unwrap();
            }

            #(#[test_case(TESTS[N])])*
            fn mock_hashed_output_(test: &str) {
                crate::native_tests::init_binary();
                let test_dir = TempDir::new(test).unwrap();
                let path = test_dir.path().to_str().unwrap(); crate::native_tests::mv_test_(path, test);
                mock(path, test.to_string(), "public", "private", "hashed", 1, "resources", None, 0.0);
                test_dir.close().unwrap();
            }


            #(#[test_case(TESTS[N])])*
            fn mock_kzg_output_(test: &str) {
                crate::native_tests::init_binary();
                let test_dir = TempDir::new(test).unwrap();
                let path = test_dir.path().to_str().unwrap(); crate::native_tests::mv_test_(path, test);
                mock(path, test.to_string(), "public", "private", "polycommit", 1, "resources", None, 0.0);
                test_dir.close().unwrap();
            }

            #(#[test_case(TESTS[N])])*
            fn mock_hashed_output_fixed_params_(test: &str) {
                crate::native_tests::init_binary();
                let test_dir = TempDir::new(test).unwrap();
                let path = test_dir.path().to_str().unwrap(); crate::native_tests::mv_test_(path, test);
                mock(path, test.to_string(), "public", "fixed", "hashed", 1, "resources", None, 0.0);
                test_dir.close().unwrap();
            }


            #(#[test_case(TESTS[N])])*
            fn mock_hashed_output_kzg_params_(test: &str) {
                crate::native_tests::init_binary();
                let test_dir = TempDir::new(test).unwrap();
                let path = test_dir.path().to_str().unwrap(); crate::native_tests::mv_test_(path, test);
                mock(path, test.to_string(), "public", "polycommit", "hashed", 1, "resources", None, 0.0);
                test_dir.close().unwrap();
            }


            #(#[test_case(TESTS[N])])*
            fn mock_kzg_all_(test: &str) {
                crate::native_tests::init_binary();
                let test_dir = TempDir::new(test).unwrap();
                let path = test_dir.path().to_str().unwrap(); crate::native_tests::mv_test_(path, test);
                mock(path, test.to_string(), "polycommit", "polycommit", "polycommit", 1, "resources", None, 0.0);
                test_dir.close().unwrap();
            }


            #(#[test_case(TESTS[N])])*
            fn mock_hashed_input_output_(test: &str) {
                crate::native_tests::init_binary();
                let test_dir = TempDir::new(test).unwrap();
                let path = test_dir.path().to_str().unwrap(); crate::native_tests::mv_test_(path, test);
                mock(path, test.to_string(), "hashed", "private", "hashed", 1, "resources", None, 0.0);
                test_dir.close().unwrap();
            }

            #(#[test_case(TESTS[N])])*
            fn mock_hashed_input_params_(test: &str) {
                crate::native_tests::init_binary();
                let test_dir = TempDir::new(test).unwrap();
                let path = test_dir.path().to_str().unwrap(); crate::native_tests::mv_test_(path, test);
                // needs an extra row for the large model
                mock(path, test.to_string(),"hashed", "hashed", "public", 1, "resources", None, 0.0);
                test_dir.close().unwrap();
            }

            #(#[test_case(TESTS[N])])*
            fn mock_hashed_all_(test: &str) {
                crate::native_tests::init_binary();
                let test_dir = TempDir::new(test).unwrap();
                let path = test_dir.path().to_str().unwrap(); crate::native_tests::mv_test_(path, test);
                // needs an extra row for the large model
                mock(path, test.to_string(),"hashed", "hashed", "hashed", 1, "resources", None, 0.0);
                test_dir.close().unwrap();
            }

            #(#[test_case(TESTS[N])])*
            fn kzg_prove_and_verify_single_col(test: &str) {
                crate::native_tests::init_binary();
                let test_dir = TempDir::new(test).unwrap();
                let path = test_dir.path().to_str().unwrap(); crate::native_tests::mv_test_(path, test);
               prove_and_verify(path, test.to_string(), "safe", "private", "private", "public", 1, None, false, "single", Commitments::KZG);
               test_dir.close().unwrap();
            }

            #(#[test_case(TESTS[N])])*
            fn kzg_prove_and_verify_triple_col(test: &str) {
                crate::native_tests::init_binary();
                let test_dir = TempDir::new(test).unwrap();
                let path = test_dir.path().to_str().unwrap(); crate::native_tests::mv_test_(path, test);
               prove_and_verify(path, test.to_string(), "safe", "private", "private", "public", 3, None, false, "single", Commitments::KZG);
               test_dir.close().unwrap();
            }

            #(#[test_case(TESTS[N])])*
            fn kzg_prove_and_verify_quadruple_col(test: &str) {
                crate::native_tests::init_binary();
                let test_dir = TempDir::new(test).unwrap();
                let path = test_dir.path().to_str().unwrap(); crate::native_tests::mv_test_(path, test);
               prove_and_verify(path, test.to_string(), "safe", "private", "private", "public", 4, None, false, "single", Commitments::KZG);
               test_dir.close().unwrap();
            }

            #(#[test_case(TESTS[N])])*
            fn kzg_prove_and_verify_octuple_col(test: &str) {
                crate::native_tests::init_binary();
                let test_dir = TempDir::new(test).unwrap();
                let path = test_dir.path().to_str().unwrap(); crate::native_tests::mv_test_(path, test);
               prove_and_verify(path, test.to_string(), "safe", "private", "private", "public", 8, None, false, "single", Commitments::KZG);
               test_dir.close().unwrap();
            }

            #(#[test_case(TESTS[N])])*
            fn kzg_prove_and_verify_(test: &str) {
                crate::native_tests::init_binary();
                let test_dir = TempDir::new(test).unwrap();
                let path = test_dir.path().to_str().unwrap(); crate::native_tests::mv_test_(path, test);
               prove_and_verify(path, test.to_string(), "safe", "private", "private", "public", 1, None, false, "single", Commitments::KZG);
               test_dir.close().unwrap();
            }

            #(#[test_case(TESTS[N])])*
            fn ipa_prove_and_verify_(test: &str) {
                crate::native_tests::init_binary();
                let test_dir = TempDir::new(test).unwrap();
                let path = test_dir.path().to_str().unwrap(); crate::native_tests::mv_test_(path, test);
               prove_and_verify(path, test.to_string(), "safe", "private", "private", "public", 1, None, false, "single", Commitments::IPA);
               test_dir.close().unwrap();
            }

            #(#[test_case(TESTS[N])])*
            fn kzg_prove_and_verify_public_input_(test: &str) {
                crate::native_tests::init_binary();
                let test_dir = TempDir::new(test).unwrap();
                let path = test_dir.path().to_str().unwrap(); crate::native_tests::mv_test_(path, test);
               prove_and_verify(path, test.to_string(), "safe", "public", "private", "public", 1, None, false, "single", Commitments::KZG);
               test_dir.close().unwrap();
            }

            #(#[test_case(TESTS[N])])*
            fn kzg_prove_and_verify_fixed_params_(test: &str) {
                crate::native_tests::init_binary();
                let test_dir = TempDir::new(test).unwrap();
                let path = test_dir.path().to_str().unwrap(); crate::native_tests::mv_test_(path, test);
               prove_and_verify(path, test.to_string(), "safe", "private", "fixed", "public", 1, None, false, "single", Commitments::KZG);
               test_dir.close().unwrap();
            }

            #(#[test_case(TESTS[N])])*
            fn kzg_prove_and_verify_hashed_output(test: &str) {
                crate::native_tests::init_binary();
                let test_dir = TempDir::new(test).unwrap();
                let path = test_dir.path().to_str().unwrap(); crate::native_tests::mv_test_(path, test);
               prove_and_verify(path, test.to_string(), "safe", "private", "private", "hashed", 1, None, false, "single", Commitments::KZG);
               test_dir.close().unwrap();
            }

            #(#[test_case(TESTS[N])])*
            fn kzg_prove_and_verify_kzg_output(test: &str) {
                crate::native_tests::init_binary();
                let test_dir = TempDir::new(test).unwrap();
                let path = test_dir.path().to_str().unwrap(); crate::native_tests::mv_test_(path, test);
               prove_and_verify(path, test.to_string(), "safe", "private", "private", "polycommit", 1, None, false, "single", Commitments::KZG);
               test_dir.close().unwrap();
            }

            #(#[test_case(TESTS[N])])*
            fn ipa_prove_and_verify_ipa_output(test: &str) {
                crate::native_tests::init_binary();
                let test_dir = TempDir::new(test).unwrap();
                let path = test_dir.path().to_str().unwrap(); crate::native_tests::mv_test_(path, test);
               prove_and_verify(path, test.to_string(), "safe", "private", "private", "polycommit", 1, None, false, "single", Commitments::IPA);
               test_dir.close().unwrap();
            }

            });

            seq!(N in 0..=45 {

                #(#[test_case(WASM_TESTS[N])])*
                fn prove_and_verify_with_overflow_(test: &str) {
                    crate::native_tests::init_binary();
                    // crate::native_tests::init_wasm();
                    let test_dir = TempDir::new(test).unwrap();
                    env_logger::init();
                    let path = test_dir.path().to_str().unwrap(); crate::native_tests::mv_test_(path, test);
                    prove_and_verify(path, test.to_string(), "safe", "private", "private", "public", 1, None, true, "single", Commitments::KZG);
                    #[cfg(not(feature = "icicle"))]
                    run_js_tests(path, test.to_string(), "testWasm", false);
                    // test_dir.close().unwrap();
                }

                #(#[test_case(WASM_TESTS[N])])*
                fn prove_and_verify_with_overflow_fixed_params_(test: &str) {
                    crate::native_tests::init_binary();
                    // crate::native_tests::init_wasm();
                    let test_dir = TempDir::new(test).unwrap();
                    env_logger::init();
                    let path = test_dir.path().to_str().unwrap(); crate::native_tests::mv_test_(path, test);
                    prove_and_verify(path, test.to_string(), "safe", "private", "fixed", "public", 1, None, true, "single", Commitments::KZG);
                    #[cfg(not(feature = "icicle"))]
                    run_js_tests(path, test.to_string(), "testWasm", false);
                    test_dir.close().unwrap();
                }

            });

            seq!(N in 0..=4 {

            #(#[test_case(LARGE_TESTS[N])])*
            #[ignore]
            fn large_prove_and_verify_(test: &str) {
                crate::native_tests::init_binary();
                let test_dir = TempDir::new(test).unwrap();
                let path = test_dir.path().to_str().unwrap(); crate::native_tests::mv_test_(path, test);
                prove_and_verify(path, test.to_string(), "unsafe", "private", "fixed", "public", 1, None, false, "single", Commitments::KZG);
                test_dir.close().unwrap();
            }

            #(#[test_case(LARGE_TESTS[N])])*
            #[ignore]
            fn large_mock_(test: &str) {
                crate::native_tests::init_binary();
                let test_dir = TempDir::new(test).unwrap();
                let path = test_dir.path().to_str().unwrap(); crate::native_tests::mv_test_(path, test);
                mock(path, test.to_string(), "private", "fixed", "public", 1, "resources", None, 0.0);
                test_dir.close().unwrap();
            }
        });
    }
    };
}

    macro_rules! test_func_evm {
    () => {
        #[cfg(test)]
        mod tests_evm {
            use seq_macro::seq;
            use crate::native_tests::TESTS_EVM;
            use crate::native_tests::TESTS_EVM_AGGR;
            use test_case::test_case;
            use crate::native_tests::kzg_evm_prove_and_verify;
            use crate::native_tests::kzg_evm_prove_and_verify_render_seperately;

            use crate::native_tests::kzg_evm_on_chain_input_prove_and_verify;
            use crate::native_tests::kzg_evm_aggr_prove_and_verify;
            use tempdir::TempDir;
            use crate::native_tests::Hardfork;
            use crate::native_tests::run_js_tests;

            /// Currently only on chain inputs that return a non-negative value are supported.
            const TESTS_ON_CHAIN_INPUT: [&str; 17] = [
                "1l_mlp",
                "1l_average",
                "1l_reshape",
                "1l_sigmoid",
                "1l_div",
                "1l_sqrt",
                "1l_prelu",
                "1l_var",
                "1l_leakyrelu",
                "1l_gelu_noappx",
                "1l_relu",
                "1l_tanh",
                "2l_relu_sigmoid_small",
                "2l_relu_small",
                "2l_relu_fc",
                "min",
                "max"
            ];

            seq!(N in 0..=16 {
                #(#[test_case((TESTS_ON_CHAIN_INPUT[N],Hardfork::Latest))])*
                #(#[test_case((TESTS_ON_CHAIN_INPUT[N],Hardfork::Paris))])*
                #(#[test_case((TESTS_ON_CHAIN_INPUT[N],Hardfork::London))])*
                #(#[test_case((TESTS_ON_CHAIN_INPUT[N],Hardfork::Shanghai))])*
                fn kzg_evm_on_chain_input_prove_and_verify_(test: (&str,Hardfork)) {
                    let (test,hardfork) = test;
                    crate::native_tests::init_binary();
                    let test_dir = TempDir::new(test).unwrap();
                    let path = test_dir.path().to_str().unwrap(); crate::native_tests::mv_test_(path, test);
                    let _anvil_child = crate::native_tests::start_anvil(true, hardfork);
                    kzg_evm_on_chain_input_prove_and_verify(path, test.to_string(), "on-chain", "file", "public", "private");
                    // test_dir.close().unwrap();
                }

                #(#[test_case(TESTS_ON_CHAIN_INPUT[N])])*
                fn kzg_evm_on_chain_output_prove_and_verify_(test: &str) {
                    crate::native_tests::init_binary();
                    let test_dir = TempDir::new(test).unwrap();
                    let path = test_dir.path().to_str().unwrap(); crate::native_tests::mv_test_(path, test);
                    let _anvil_child = crate::native_tests::start_anvil(true, Hardfork::Latest);
                    kzg_evm_on_chain_input_prove_and_verify(path, test.to_string(), "file", "on-chain", "private", "public");
                    // test_dir.close().unwrap();
                }

                #(#[test_case(TESTS_ON_CHAIN_INPUT[N])])*
                fn kzg_evm_on_chain_input_output_prove_and_verify_(test: &str) {
                    crate::native_tests::init_binary();
                    let test_dir = TempDir::new(test).unwrap();
                    let path = test_dir.path().to_str().unwrap(); crate::native_tests::mv_test_(path, test);
                    let _anvil_child = crate::native_tests::start_anvil(true, Hardfork::Latest);
                    kzg_evm_on_chain_input_prove_and_verify(path, test.to_string(), "on-chain", "on-chain", "public", "public");
                    test_dir.close().unwrap();
                }

                #(#[test_case(TESTS_ON_CHAIN_INPUT[N])])*
                fn kzg_evm_on_chain_input_output_hashed_prove_and_verify_(test: &str) {
                    crate::native_tests::init_binary();
                    let test_dir = TempDir::new(test).unwrap();
                    let path = test_dir.path().to_str().unwrap(); crate::native_tests::mv_test_(path, test);
                    let _anvil_child = crate::native_tests::start_anvil(true, Hardfork::Latest);
                    kzg_evm_on_chain_input_prove_and_verify(path, test.to_string(), "on-chain", "on-chain", "hashed", "hashed");
                    test_dir.close().unwrap();
                }
            });


            seq!(N in 0..=17 {
                // these take a particularly long time to run
                #(#[test_case(TESTS_EVM_AGGR[N])])*
                #[ignore]
                fn kzg_evm_aggr_prove_and_verify_(test: &str) {
                    crate::native_tests::init_binary();
                    let test_dir = TempDir::new(test).unwrap();
                    let path = test_dir.path().to_str().unwrap(); crate::native_tests::mv_test_(path, test);
                    let _anvil_child = crate::native_tests::start_anvil(false, Hardfork::Latest);
                    kzg_evm_aggr_prove_and_verify(path, test.to_string(), "private", "private", "public");
                    test_dir.close().unwrap();
                }

            });


            seq!(N in 0..=22 {

                #(#[test_case(TESTS_EVM[N])])*
                fn kzg_evm_prove_and_verify_(test: &str) {
                    crate::native_tests::init_binary();
                    let test_dir = TempDir::new(test).unwrap();
                    let path = test_dir.path().to_str().unwrap(); crate::native_tests::mv_test_(path, test);
                    let _anvil_child = crate::native_tests::start_anvil(false, Hardfork::Latest);
                    kzg_evm_prove_and_verify(2, path, test.to_string(), "private", "private", "public");
                    #[cfg(not(feature = "icicle"))]
                    run_js_tests(path, test.to_string(), "testBrowserEvmVerify", false);
                    test_dir.close().unwrap();

                }

                #(#[test_case(TESTS_EVM[N])])*
                fn kzg_evm_prove_and_verify_render_seperately_(test: &str) {
                    crate::native_tests::init_binary();
                    let test_dir = TempDir::new(test).unwrap();
                    let path = test_dir.path().to_str().unwrap(); crate::native_tests::mv_test_(path, test);
                    let _anvil_child = crate::native_tests::start_anvil(false, Hardfork::Latest);
                    kzg_evm_prove_and_verify_render_seperately(2, path, test.to_string(), "private", "private", "public");
                    #[cfg(not(feature = "icicle"))]
                    run_js_tests(path, test.to_string(), "testBrowserEvmVerify", true);
                    test_dir.close().unwrap();

                }


                #(#[test_case(TESTS_EVM[N])])*
                fn kzg_evm_hashed_input_prove_and_verify_(test: &str) {
                    crate::native_tests::init_binary();
                    let test_dir = TempDir::new(test).unwrap();
                    let path = test_dir.path().to_str().unwrap(); crate::native_tests::mv_test_(path, test);
                    let mut _anvil_child = crate::native_tests::start_anvil(false, Hardfork::Latest);
                    kzg_evm_prove_and_verify(2, path, test.to_string(), "hashed", "private", "private");
                    #[cfg(not(feature = "icicle"))]
                    run_js_tests(path, test.to_string(), "testBrowserEvmVerify", false);
                    test_dir.close().unwrap();
                }


                #(#[test_case((TESTS_EVM[N], Hardfork::Latest))])*
                #(#[test_case((TESTS_EVM[N], Hardfork::Paris))])*
                #(#[test_case((TESTS_EVM[N], Hardfork::London))])*
                #(#[test_case((TESTS_EVM[N], Hardfork::Shanghai))])*
                fn kzg_evm_kzg_input_prove_and_verify_(test: (&str, Hardfork)) {
                    let (test,hardfork) = test;
                    crate::native_tests::init_binary();
                    let test_dir = TempDir::new(test).unwrap();
                    let path = test_dir.path().to_str().unwrap(); crate::native_tests::mv_test_(path, test);
                    let mut _anvil_child = crate::native_tests::start_anvil(false, hardfork);
<<<<<<< HEAD
                    kzg_evm_prove_and_verify(2, path, test.to_string(), "polycommit", "private", "public");
                    // #[cfg(not(feature = "icicle"))]
                    // run_js_tests(path, test.to_string(), "testBrowserEvmVerify");
=======
                    kzg_evm_prove_and_verify(2, path, test.to_string(), "kzgcommit", "private", "public");
                    #[cfg(not(feature = "icicle"))]
                    run_js_tests(path, test.to_string(), "testBrowserEvmVerify", false);
>>>>>>> 2be181db
                    test_dir.close().unwrap();
                }


                #(#[test_case(TESTS_EVM[N])])*
                fn kzg_evm_hashed_params_prove_and_verify_(test: &str) {
                    crate::native_tests::init_binary();
                    let test_dir = TempDir::new(test).unwrap();
                    let path = test_dir.path().to_str().unwrap(); crate::native_tests::mv_test_(path, test);
                    let _anvil_child = crate::native_tests::start_anvil(false, Hardfork::Latest);
                    kzg_evm_prove_and_verify(2, path, test.to_string(), "private", "hashed", "public");
                    #[cfg(not(feature = "icicle"))]
                    run_js_tests(path, test.to_string(), "testBrowserEvmVerify", false);
                    test_dir.close().unwrap();

                }

                #(#[test_case(TESTS_EVM[N])])*
                fn kzg_evm_hashed_output_prove_and_verify_(test: &str) {
                    crate::native_tests::init_binary();
                    let test_dir = TempDir::new(test).unwrap();
                    let path = test_dir.path().to_str().unwrap(); crate::native_tests::mv_test_(path, test);
                    let _anvil_child = crate::native_tests::start_anvil(false, Hardfork::Latest);
                    kzg_evm_prove_and_verify(2, path, test.to_string(), "private", "private", "hashed");
                    #[cfg(not(feature = "icicle"))]
                    run_js_tests(path, test.to_string(), "testBrowserEvmVerify", false);
                    test_dir.close().unwrap();
                }


                #(#[test_case(TESTS_EVM[N])])*
                fn kzg_evm_kzg_params_prove_and_verify_(test: &str) {
                    crate::native_tests::init_binary();
                    let test_dir = TempDir::new(test).unwrap();
                    let path = test_dir.path().to_str().unwrap(); crate::native_tests::mv_test_(path, test);
                    let _anvil_child = crate::native_tests::start_anvil(false, Hardfork::Latest);
<<<<<<< HEAD
                    kzg_evm_prove_and_verify(2, path, test.to_string(), "private", "polycommit", "public");
                    // #[cfg(not(feature = "icicle"))]
                    // run_js_tests(path, test.to_string(), "testBrowserEvmVerify");
=======
                    kzg_evm_prove_and_verify(2, path, test.to_string(), "private", "kzgcommit", "public");
                    #[cfg(not(feature = "icicle"))]
                    run_js_tests(path, test.to_string(), "testBrowserEvmVerify", false);
>>>>>>> 2be181db
                    test_dir.close().unwrap();
                }


                #(#[test_case(TESTS_EVM[N])])*
                fn kzg_evm_kzg_output_prove_and_verify_(test: &str) {
                    crate::native_tests::init_binary();
                    let test_dir = TempDir::new(test).unwrap();
                    let path = test_dir.path().to_str().unwrap(); crate::native_tests::mv_test_(path, test);
                    let _anvil_child = crate::native_tests::start_anvil(false, Hardfork::Latest);
<<<<<<< HEAD
                    kzg_evm_prove_and_verify(2, path, test.to_string(), "private", "private", "polycommit");
                    // #[cfg(not(feature = "icicle"))]
                    // run_js_tests(path, test.to_string(), "testBrowserEvmVerify");
=======
                    kzg_evm_prove_and_verify(2, path, test.to_string(), "private", "private", "kzgcommit");
                    #[cfg(not(feature = "icicle"))]
                    run_js_tests(path, test.to_string(), "testBrowserEvmVerify", false);
>>>>>>> 2be181db
                    test_dir.close().unwrap();
                }

                #(#[test_case(TESTS_EVM[N])])*
                fn kzg_evm_kzg_all_prove_and_verify_(test: &str) {
                    crate::native_tests::init_binary();
                    let test_dir = TempDir::new(test).unwrap();
                    let path = test_dir.path().to_str().unwrap(); crate::native_tests::mv_test_(path, test);
                    let _anvil_child = crate::native_tests::start_anvil(false, Hardfork::Latest);
<<<<<<< HEAD
                    kzg_evm_prove_and_verify(2, path, test.to_string(), "polycommit", "polycommit", "polycommit");
                    // #[cfg(not(feature = "icicle"))]
                    // run_js_tests(path, test.to_string(), "testBrowserEvmVerify");
=======
                    kzg_evm_prove_and_verify(2, path, test.to_string(), "kzgcommit", "kzgcommit", "kzgcommit");
                    #[cfg(not(feature = "icicle"))]
                    run_js_tests(path, test.to_string(), "testBrowserEvmVerify", false);
>>>>>>> 2be181db
                    test_dir.close().unwrap();
                }




            });
    }
    };
}

    macro_rules! test_func_examples {
    () => {
        #[cfg(test)]
        mod tests_examples {
            use seq_macro::seq;
            use crate::native_tests::EXAMPLES;
            use test_case::test_case;
            use crate::native_tests::run_example as run;
            seq!(N in 0..=1 {
            #(#[test_case(EXAMPLES[N])])*
            fn example_(test: &str) {
                run(test.to_string());
            }
            });
    }
    };
}

    test_func!();
    test_func_aggr!();
    test_func_evm!();
    test_func_examples!();

    fn model_serialization_different_binaries(test_dir: &str, example_name: String) {
        let status = Command::new("cargo")
            .args([
                "run",
                "--bin",
                "ezkl",
                "--",
                "gen-settings",
                "-M",
                format!("{}/{}/network.onnx", test_dir, example_name).as_str(),
                &format!(
                    "--settings-path={}/{}/settings.json",
                    test_dir, example_name
                ),
            ])
            .status()
            .expect("failed to execute process");
        assert!(status.success());

        let status = Command::new("cargo")
            .args([
                "run",
                "--bin",
                "ezkl",
                "--",
                "compile-circuit",
                "-M",
                format!("{}/{}/network.onnx", test_dir, example_name).as_str(),
                "--compiled-circuit",
                format!("{}/{}/network.compiled", test_dir, example_name).as_str(),
                &format!(
                    "--settings-path={}/{}/settings.json",
                    test_dir, example_name
                ),
            ])
            .status()
            .expect("failed to execute process");
        assert!(status.success());

        // now alter binary slightly
        // create new temp cargo.toml with a different version
        // cpy old cargo.toml to cargo.toml.bak
        let status = Command::new("cp")
            .args(["Cargo.toml", "Cargo.toml.bak"])
            .status()
            .expect("failed to execute process");
        assert!(status.success());

        let mut cargo_toml = std::fs::File::open("Cargo.toml").unwrap();
        let mut cargo_toml_contents = String::new();
        cargo_toml.read_to_string(&mut cargo_toml_contents).unwrap();
        let mut cargo_toml_contents = cargo_toml_contents.split('\n').collect::<Vec<_>>();

        // draw a random version number from 0.0.0 to 0.100.100
        let mut rng = rand::thread_rng();
        let version = &format!(
            "version = \"0.{}.{}-test\"",
            rng.gen_range(0..100),
            rng.gen_range(0..100)
        );
        let cargo_toml_contents = cargo_toml_contents
            .iter_mut()
            .map(|line| {
                if line.starts_with("version") {
                    *line = version;
                }
                *line
            })
            .collect::<Vec<_>>();
        let mut cargo_toml = std::fs::File::create("Cargo.toml").unwrap();
        cargo_toml
            .write_all(cargo_toml_contents.join("\n").as_bytes())
            .unwrap();

        let status = Command::new("cargo")
            .args([
                "run",
                "--bin",
                "ezkl",
                "--",
                "gen-witness",
                "-D",
                &format!("{}/{}/input.json", test_dir, example_name),
                "-M",
                &format!("{}/{}/network.compiled", test_dir, example_name),
                "-O",
                &format!("{}/{}/witness.json", test_dir, example_name),
            ])
            .status()
            .expect("failed to execute process");
        assert!(status.success());

        // now delete cargo.toml and move cargo.toml.bak to cargo.toml
        let status = Command::new("rm")
            .args(["Cargo.toml"])
            .status()
            .expect("failed to execute process");
        assert!(status.success());

        let status = Command::new("mv")
            .args(["Cargo.toml.bak", "Cargo.toml"])
            .status()
            .expect("failed to execute process");
        assert!(status.success());
    }

    // Mock prove (fast, but does not cover some potential issues)
    fn run_example(example_name: String) {
        let status = Command::new("cargo")
            .args(["run", "--release", "--example", example_name.as_str()])
            .status()
            .expect("failed to execute process");
        assert!(status.success());
    }

    // Mock prove (fast, but does not cover some potential issues)
    #[allow(clippy::too_many_arguments)]
    fn mock(
        test_dir: &str,
        example_name: String,
        input_visibility: &str,
        param_visibility: &str,
        output_visibility: &str,
        batch_size: usize,
        cal_target: &str,
        scales_to_use: Option<Vec<u32>>,
        tolerance: f32,
    ) {
        let mut tolerance = tolerance;
        gen_circuit_settings_and_witness(
            test_dir,
            example_name.clone(),
            input_visibility,
            param_visibility,
            output_visibility,
            batch_size,
            cal_target,
            scales_to_use,
            2,
            false,
            &mut tolerance,
            Commitments::KZG,
        );

        if tolerance > 0.0 {
            // load witness and shift the output by a small amount that is less than tolerance percent
            let witness = GraphWitness::from_path(
                format!("{}/{}/witness.json", test_dir, example_name).into(),
            )
            .unwrap();
            let witness = witness.clone();
            let outputs = witness.outputs.clone();

            // get values as i128
            let output_perturbed_safe: Vec<Vec<halo2curves::bn256::Fr>> = outputs
                .iter()
                .map(|sv| {
                    sv.iter()
                        .map(|v| {
                            // randomly perturb by a small amount less than tolerance
                            let perturbation = if v == &halo2curves::bn256::Fr::zero() {
                                halo2curves::bn256::Fr::zero()
                            } else {
                                i128_to_felt(
                                    (felt_to_i128(*v) as f32
                                        * (rand::thread_rng().gen_range(-0.01..0.01) * tolerance))
                                        as i128,
                                )
                            };

                            *v + perturbation
                        })
                        .collect::<Vec<_>>()
                })
                .collect::<Vec<_>>();

            // get values as i128
            let output_perturbed_bad: Vec<Vec<halo2curves::bn256::Fr>> = outputs
                .iter()
                .map(|sv| {
                    sv.iter()
                        .map(|v| {
                            // randomly perturb by a small amount less than tolerance
                            let perturbation = if v == &halo2curves::bn256::Fr::zero() {
                                halo2curves::bn256::Fr::from(2)
                            } else {
                                i128_to_felt(
                                    (felt_to_i128(*v) as f32
                                        * (rand::thread_rng().gen_range(0.02..0.1) * tolerance))
                                        as i128,
                                )
                            };
                            *v + perturbation
                        })
                        .collect::<Vec<_>>()
                })
                .collect::<Vec<_>>();

            let good_witness = GraphWitness {
                outputs: output_perturbed_safe,
                ..witness.clone()
            };

            // save
            good_witness
                .save(format!("{}/{}/witness_ok.json", test_dir, example_name).into())
                .unwrap();

            let bad_witness = GraphWitness {
                outputs: output_perturbed_bad,
                ..witness.clone()
            };

            // save
            bad_witness
                .save(format!("{}/{}/witness_bad.json", test_dir, example_name).into())
                .unwrap();

            let status = Command::new(format!("{}/release/ezkl", *CARGO_TARGET_DIR))
                .args([
                    "mock",
                    "-W",
                    format!("{}/{}/witness.json", test_dir, example_name).as_str(),
                    "-M",
                    format!("{}/{}/network.compiled", test_dir, example_name).as_str(),
                ])
                .status()
                .expect("failed to execute process");
            assert!(status.success());

            let status = Command::new(format!("{}/release/ezkl", *CARGO_TARGET_DIR))
                .args([
                    "mock",
                    "-W",
                    format!("{}/{}/witness_ok.json", test_dir, example_name).as_str(),
                    "-M",
                    format!("{}/{}/network.compiled", test_dir, example_name).as_str(),
                ])
                .status()
                .expect("failed to execute process");
            assert!(status.success());

            let status = Command::new(format!("{}/release/ezkl", *CARGO_TARGET_DIR))
                .args([
                    "mock",
                    "-W",
                    format!("{}/{}/witness_bad.json", test_dir, example_name).as_str(),
                    "-M",
                    format!("{}/{}/network.compiled", test_dir, example_name).as_str(),
                ])
                .status()
                .expect("failed to execute process");
            assert!(!status.success());
        } else {
            let status = Command::new(format!("{}/release/ezkl", *CARGO_TARGET_DIR))
                .args([
                    "mock",
                    "-W",
                    format!("{}/{}/witness.json", test_dir, example_name).as_str(),
                    "-M",
                    format!("{}/{}/network.compiled", test_dir, example_name).as_str(),
                ])
                .status()
                .expect("failed to execute process");
            assert!(status.success());
        }
    }

    #[allow(clippy::too_many_arguments)]
    fn gen_circuit_settings_and_witness(
        test_dir: &str,
        example_name: String,
        input_visibility: &str,
        param_visibility: &str,
        output_visibility: &str,
        batch_size: usize,
        cal_target: &str,
        scales_to_use: Option<Vec<u32>>,
        num_inner_columns: usize,
        div_rebasing: bool,
        tolerance: &mut f32,
        commitment: Commitments,
    ) {
        let mut args = vec![
            "gen-settings".to_string(),
            "-M".to_string(),
            format!("{}/{}/network.onnx", test_dir, example_name),
            format!(
                "--settings-path={}/{}/settings.json",
                test_dir, example_name
            ),
            format!("--variables=batch_size->{}", batch_size),
            format!("--input-visibility={}", input_visibility),
            format!("--param-visibility={}", param_visibility),
            format!("--output-visibility={}", output_visibility),
            format!("--num-inner-cols={}", num_inner_columns),
            format!("--tolerance={}", tolerance),
            format!("--commitment={}", commitment),
        ];

        if div_rebasing {
            args.push("--div-rebasing".to_string());
        };

        let status = Command::new(format!("{}/release/ezkl", *CARGO_TARGET_DIR))
            .args(args)
            .stdout(std::process::Stdio::null())
            .status()
            .expect("failed to execute process");
        assert!(status.success());

        let mut calibrate_args = vec![
            "calibrate-settings".to_string(),
            "--data".to_string(),
            format!("{}/{}/input.json", test_dir, example_name),
            "-M".to_string(),
            format!("{}/{}/network.onnx", test_dir, example_name),
            format!(
                "--settings-path={}/{}/settings.json",
                test_dir, example_name
            ),
            format!("--target={}", cal_target),
        ];

        if let Some(scales) = scales_to_use {
            let scales = scales
                .iter()
                .map(|s| s.to_string())
                .collect::<Vec<_>>()
                .join(",");
            calibrate_args.push("--scales".to_string());
            calibrate_args.push(scales);
        }

        let status = Command::new(format!("{}/release/ezkl", *CARGO_TARGET_DIR))
            .args(calibrate_args)
            .status()
            .expect("failed to execute process");
        assert!(status.success());

        let mut settings =
            GraphSettings::load(&format!("{}/{}/settings.json", test_dir, example_name).into())
                .unwrap();

        let any_output_scales_smol = settings.model_output_scales.iter().any(|s| *s <= 0);

        if any_output_scales_smol {
            // set the tolerance to 0.0
            settings.run_args.tolerance = Tolerance {
                val: 0.0,
                scale: 0.0.into(),
            };
            settings
                .save(&format!("{}/{}/settings.json", test_dir, example_name).into())
                .unwrap();
            *tolerance = 0.0;
        }

        let status = Command::new(format!("{}/release/ezkl", *CARGO_TARGET_DIR))
            .args([
                "compile-circuit",
                "-M",
                format!("{}/{}/network.onnx", test_dir, example_name).as_str(),
                "--compiled-circuit",
                format!("{}/{}/network.compiled", test_dir, example_name).as_str(),
                &format!(
                    "--settings-path={}/{}/settings.json",
                    test_dir, example_name
                ),
            ])
            .stdout(std::process::Stdio::null())
            .status()
            .expect("failed to execute process");
        assert!(status.success());

        let status = Command::new(format!("{}/release/ezkl", *CARGO_TARGET_DIR))
            .args([
                "gen-witness",
                "-D",
                &format!("{}/{}/input.json", test_dir, example_name),
                "-M",
                &format!("{}/{}/network.compiled", test_dir, example_name),
                "-O",
                &format!("{}/{}/witness.json", test_dir, example_name),
            ])
            .stdout(std::process::Stdio::null())
            .status()
            .expect("failed to execute process");
        assert!(status.success());
    }

    // Mock prove (fast, but does not cover some potential issues)
    #[allow(clippy::too_many_arguments)]
    fn accuracy_measurement(
        test_dir: &str,
        example_name: String,
        input_visibility: &str,
        param_visibility: &str,
        output_visibility: &str,
        batch_size: usize,
        cal_target: &str,
        target_perc: f32,
        div_rebasing: bool,
    ) {
        gen_circuit_settings_and_witness(
            test_dir,
            example_name.clone(),
            input_visibility,
            param_visibility,
            output_visibility,
            batch_size,
            cal_target,
            None,
            2,
            div_rebasing,
            &mut 0.0,
            Commitments::KZG,
        );

        println!(
            " ------------ running accuracy measurement for {}",
            example_name
        );
        // run python ./output_comparison.py in the test dir
        let status = Command::new("python")
            .args([
                "tests/output_comparison.py",
                &format!("{}/{}/network.onnx", test_dir, example_name),
                &format!("{}/{}/input.json", test_dir, example_name),
                &format!("{}/{}/witness.json", test_dir, example_name),
                &format!("{}/{}/settings.json", test_dir, example_name),
                &format!("{}", target_perc),
            ])
            .status()
            .expect("failed to execute process");

        assert!(status.success());
    }

    // Mock prove (fast, but does not cover some potential issues)
    fn render_circuit(test_dir: &str, example_name: String) {
        let status = Command::new(format!("{}/release/ezkl", *CARGO_TARGET_DIR))
            .args([
                "render-circuit",
                "-M",
                format!("{}/{}/network.onnx", test_dir, example_name).as_str(),
                "-O",
                format!("{}/{}/render.png", test_dir, example_name).as_str(),
                "--lookup-range=-32768->32768",
                "-K=17",
            ])
            .status()
            .expect("failed to execute process");
        assert!(status.success());
    }

    // prove-serialize-verify, the usual full path
    fn kzg_aggr_mock_prove_and_verify(test_dir: &str, example_name: String) {
        prove_and_verify(
            test_dir,
            example_name.clone(),
            "safe",
            "private",
            "private",
            "public",
            2,
            None,
            false,
            "for-aggr",
            Commitments::KZG,
        );
        let status = Command::new(format!("{}/release/ezkl", *CARGO_TARGET_DIR))
            .args([
                "mock-aggregate",
                "--logrows=23",
                "--aggregation-snarks",
                &format!("{}/{}/proof.pf", test_dir, example_name),
            ])
            .status()
            .expect("failed to execute process");
        assert!(status.success());
    }

    // prove-serialize-verify, the usual full path
    fn aggr_prove_and_verify(
        test_dir: &str,
        example_name: String,
        input_visibility: &str,
        param_visibility: &str,
        output_visibility: &str,
        commitment: Commitments,
    ) {
        prove_and_verify(
            test_dir,
            example_name.clone(),
            "safe",
            input_visibility,
            param_visibility,
            output_visibility,
            2,
            None,
            false,
            "for-aggr",
            commitment,
        );

        download_srs(23, commitment);
        // now setup-aggregate
        let status = Command::new(format!("{}/release/ezkl", *CARGO_TARGET_DIR))
            .args([
                "setup-aggregate",
                "--sample-snarks",
                &format!("{}/{}/proof.pf", test_dir, example_name),
                "--logrows=23",
                "--vk-path",
                &format!("{}/{}/aggr.vk", test_dir, example_name),
                "--pk-path",
                &format!("{}/{}/aggr.pk", test_dir, example_name),
            ])
            .status()
            .expect("failed to execute process");
        assert!(status.success());

        let status = Command::new(format!("{}/release/ezkl", *CARGO_TARGET_DIR))
            .args([
                "aggregate",
                "--logrows=23",
                "--aggregation-snarks",
                &format!("{}/{}/proof.pf", test_dir, example_name),
                "--proof-path",
                &format!("{}/{}/aggr.pf", test_dir, example_name),
                "--pk-path",
                &format!("{}/{}/aggr.pk", test_dir, example_name),
            ])
            .status()
            .expect("failed to execute process");
        assert!(status.success());
        let status = Command::new(format!("{}/release/ezkl", *CARGO_TARGET_DIR))
            .args([
                "verify-aggr",
                "--logrows=23",
                "--proof-path",
                &format!("{}/{}/aggr.pf", test_dir, example_name),
                "--vk-path",
                &format!("{}/{}/aggr.vk", test_dir, example_name),
            ])
            .status()
            .expect("failed to execute process");
        assert!(status.success());
    }

    // prove-serialize-verify, the usual full path
    fn kzg_evm_aggr_prove_and_verify(
        test_dir: &str,
        example_name: String,
        input_visibility: &str,
        param_visibility: &str,
        output_visibility: &str,
    ) {
        aggr_prove_and_verify(
            test_dir,
            example_name.clone(),
            input_visibility,
            param_visibility,
            output_visibility,
            Commitments::KZG,
        );

        download_srs(23, Commitments::KZG);

        let vk_arg = &format!("{}/{}/aggr.vk", test_dir, example_name);

        fn build_args<'a>(base_args: Vec<&'a str>, sol_arg: &'a str) -> Vec<&'a str> {
            let mut args = base_args;

            args.push("--sol-code-path");
            args.push(sol_arg);
            args
        }

        let sol_arg = format!("{}/{}/kzg_aggr.sol", test_dir, example_name);
        let addr_path_arg = format!("--addr-path={}/{}/addr.txt", test_dir, example_name);
        let rpc_arg = format!("--rpc-url={}", *ANVIL_URL);
        let settings_arg = format!("{}/{}/settings.json", test_dir, example_name);
        let private_key = format!("--private-key={}", *ANVIL_DEFAULT_PRIVATE_KEY);

        let base_args = vec![
            "create-evm-verifier-aggr",
            "--vk-path",
            vk_arg.as_str(),
            "--aggregation-settings",
            settings_arg.as_str(),
            "--logrows=23",
        ];

        let args = build_args(base_args, &sol_arg);

        let status = Command::new(format!("{}/release/ezkl", *CARGO_TARGET_DIR))
            .args(args)
            .status()
            .expect("failed to execute process");
        assert!(status.success());

        // deploy the verifier
        let args = vec![
            "deploy-evm-verifier",
            rpc_arg.as_str(),
            addr_path_arg.as_str(),
            "--sol-code-path",
            sol_arg.as_str(),
            private_key.as_str(),
        ];

        let status = Command::new(format!("{}/release/ezkl", *CARGO_TARGET_DIR))
            .args(&args)
            .status()
            .expect("failed to execute process");
        assert!(status.success());

        // read in the address
        let addr = std::fs::read_to_string(format!("{}/{}/addr.txt", test_dir, example_name))
            .expect("failed to read address file");

        let deployed_addr_arg = format!("--addr-verifier={}", addr);

        let pf_arg = format!("{}/{}/aggr.pf", test_dir, example_name);

        let mut base_args = vec![
            "verify-evm",
            "--proof-path",
            pf_arg.as_str(),
            deployed_addr_arg.as_str(),
            rpc_arg.as_str(),
        ];

        let status = Command::new(format!("{}/release/ezkl", *CARGO_TARGET_DIR))
            .args(&base_args)
            .status()
            .expect("failed to execute process");
        assert!(status.success());
        // As sanity check, add example that should fail.
        base_args[2] = PF_FAILURE_AGGR;
        let status = Command::new(format!("{}/release/ezkl", *CARGO_TARGET_DIR))
            .args(base_args)
            .status()
            .expect("failed to execute process");
        assert!(!status.success());
    }

    // prove-serialize-verify, the usual full path
    #[allow(clippy::too_many_arguments)]
    fn prove_and_verify(
        test_dir: &str,
        example_name: String,
        checkmode: &str,
        input_visibility: &str,
        param_visibility: &str,
        output_visibility: &str,
        num_inner_columns: usize,
        scales_to_use: Option<Vec<u32>>,
        overflow: bool,
        proof_type: &str,
        commitment: Commitments,
    ) {
        let target_str = if overflow {
            "resources/col-overflow"
        } else {
            "resources"
        };

        gen_circuit_settings_and_witness(
            test_dir,
            example_name.clone(),
            input_visibility,
            param_visibility,
            output_visibility,
            1,
            target_str,
            scales_to_use,
            num_inner_columns,
            false,
            &mut 0.0,
            commitment,
        );

        let settings_path = format!("{}/{}/settings.json", test_dir, example_name);

        init_params(settings_path.clone().into());

        let status = Command::new(format!("{}/release/ezkl", *CARGO_TARGET_DIR))
            .args([
                "setup",
                "-M",
                &format!("{}/{}/network.compiled", test_dir, example_name),
                "--pk-path",
                &format!("{}/{}/key.pk", test_dir, example_name),
                "--vk-path",
                &format!("{}/{}/key.vk", test_dir, example_name),
                "--disable-selector-compression",
            ])
            .status()
            .expect("failed to execute process");
        assert!(status.success());

        let status = Command::new(format!("{}/release/ezkl", *CARGO_TARGET_DIR))
            .args([
                "prove",
                "-W",
                format!("{}/{}/witness.json", test_dir, example_name).as_str(),
                "-M",
                format!("{}/{}/network.compiled", test_dir, example_name).as_str(),
                "--proof-path",
                &format!("{}/{}/proof.pf", test_dir, example_name),
                "--pk-path",
                &format!("{}/{}/key.pk", test_dir, example_name),
                &format!("--check-mode={}", checkmode),
                &format!("--proof-type={}", proof_type),
            ])
            .status()
            .expect("failed to execute process");
        assert!(status.success());

        let status = Command::new(format!("{}/release/ezkl", *CARGO_TARGET_DIR))
            .args([
                "swap-proof-commitments",
                "--proof-path",
                &format!("{}/{}/proof.pf", test_dir, example_name),
                "--witness-path",
                format!("{}/{}/witness.json", test_dir, example_name).as_str(),
            ])
            .status()
            .expect("failed to execute process");
        assert!(status.success());

        let status = Command::new(format!("{}/release/ezkl", *CARGO_TARGET_DIR))
            .args([
                "verify",
                format!("--settings-path={}", settings_path).as_str(),
                "--proof-path",
                &format!("{}/{}/proof.pf", test_dir, example_name),
                "--vk-path",
                &format!("{}/{}/key.vk", test_dir, example_name),
            ])
            .status()
            .expect("failed to execute process");
        assert!(status.success());

        // load settings file
        let settings =
            std::fs::read_to_string(settings_path.clone()).expect("failed to read settings file");

        let graph_settings = serde_json::from_str::<GraphSettings>(&settings)
            .expect("failed to parse settings file");

        // get_srs for the graph_settings_num_instances
        download_srs(1, graph_settings.run_args.commitment);

        let status = Command::new(format!("{}/release/ezkl", *CARGO_TARGET_DIR))
            .args([
                "verify",
                format!("--settings-path={}", settings_path).as_str(),
                "--proof-path",
                &format!("{}/{}/proof.pf", test_dir, example_name),
                "--vk-path",
                &format!("{}/{}/key.vk", test_dir, example_name),
                "--reduced-srs",
            ])
            .status()
            .expect("failed to execute process");
        assert!(status.success());
    }

    // prove-serialize-verify, the usual full path
    fn kzg_evm_prove_and_verify(
        num_inner_columns: usize,
        test_dir: &str,
        example_name: String,
        input_visibility: &str,
        param_visibility: &str,
        output_visibility: &str,
    ) {
        let anvil_url = ANVIL_URL.as_str();

        prove_and_verify(
            test_dir,
            example_name.clone(),
            "safe",
            input_visibility,
            param_visibility,
            output_visibility,
            num_inner_columns,
            None,
            false,
            "single",
            Commitments::KZG,
        );

        let settings_path = format!("{}/{}/settings.json", test_dir, example_name);
        init_params(settings_path.clone().into());

        let vk_arg = format!("{}/{}/key.vk", test_dir, example_name);
        let rpc_arg = format!("--rpc-url={}", anvil_url);
        let addr_path_arg = format!("--addr-path={}/{}/addr.txt", test_dir, example_name);
        let settings_arg = format!("--settings-path={}", settings_path);

        // create the verifier
        let mut args = vec!["create-evm-verifier", "--vk-path", &vk_arg, &settings_arg];

        let sol_arg = format!("{}/{}/kzg.sol", test_dir, example_name);

        // create everything to test the pipeline
        args.push("--sol-code-path");
        args.push(sol_arg.as_str());

        let status = Command::new(format!("{}/release/ezkl", *CARGO_TARGET_DIR))
            .args(&args)
            .status()
            .expect("failed to execute process");
        assert!(status.success());

        // deploy the verifier
        let mut args = vec![
            "deploy-evm-verifier",
            rpc_arg.as_str(),
            addr_path_arg.as_str(),
        ];

        args.push("--sol-code-path");
        args.push(sol_arg.as_str());

        let status = Command::new(format!("{}/release/ezkl", *CARGO_TARGET_DIR))
            .args(&args)
            .status()
            .expect("failed to execute process");
        assert!(status.success());

        // read in the address
        let addr = std::fs::read_to_string(format!("{}/{}/addr.txt", test_dir, example_name))
            .expect("failed to read address file");

        let deployed_addr_arg = format!("--addr-verifier={}", addr);

        // now verify the proof
        let pf_arg = format!("{}/{}/proof.pf", test_dir, example_name);
        let mut args = vec![
            "verify-evm",
            "--proof-path",
            pf_arg.as_str(),
            rpc_arg.as_str(),
            deployed_addr_arg.as_str(),
        ];

        let status = Command::new(format!("{}/release/ezkl", *CARGO_TARGET_DIR))
            .args(&args)
            .status()
            .expect("failed to execute process");
        assert!(status.success());
        // As sanity check, add example that should fail.
        args[2] = PF_FAILURE;
        let status = Command::new(format!("{}/release/ezkl", *CARGO_TARGET_DIR))
            .args(args)
            .status()
            .expect("failed to execute process");
        assert!(!status.success());
    }

    // prove-serialize-verify, the usual full path
    fn kzg_evm_prove_and_verify_render_seperately(
        num_inner_columns: usize,
        test_dir: &str,
        example_name: String,
        input_visibility: &str,
        param_visibility: &str,
        output_visibility: &str,
    ) {
        let anvil_url = ANVIL_URL.as_str();

        prove_and_verify(
            test_dir,
            example_name.clone(),
            "safe",
            input_visibility,
            param_visibility,
            output_visibility,
            num_inner_columns,
            None,
            false,
            "single",
            Commitments::KZG,
        );

        let settings_path = format!("{}/{}/settings.json", test_dir, example_name);
        init_params(settings_path.clone().into());

        let vk_arg = format!("{}/{}/key.vk", test_dir, example_name);
        let rpc_arg = format!("--rpc-url={}", anvil_url);
        let addr_path_arg = format!("--addr-path={}/{}/addr.txt", test_dir, example_name);
        let settings_arg = format!("--settings-path={}", settings_path);
        let sol_arg = format!("--sol-code-path={}/{}/kzg.sol", test_dir, example_name);

        // create the verifier
        let args = vec![
            "create-evm-verifier",
            "--vk-path",
            &vk_arg,
            &settings_arg,
            &sol_arg,
            "--render-vk-seperately",
        ];

        let status = Command::new(format!("{}/release/ezkl", *CARGO_TARGET_DIR))
            .args(&args)
            .status()
            .expect("failed to execute process");
        assert!(status.success());

        let addr_path_arg_vk = format!("--addr-path={}/{}/addr_vk.txt", test_dir, example_name);
        let sol_arg_vk = format!("--sol-code-path={}/{}/vk.sol", test_dir, example_name);
        // create the verifier
        let args = vec![
            "create-evm-vk",
            "--vk-path",
            &vk_arg,
            &settings_arg,
            &sol_arg_vk,
        ];

        let status = Command::new(format!("{}/release/ezkl", *CARGO_TARGET_DIR))
            .args(&args)
            .status()
            .expect("failed to execute process");
        assert!(status.success());

        // deploy the verifier
        let args = vec![
            "deploy-evm-verifier",
            rpc_arg.as_str(),
            addr_path_arg.as_str(),
            sol_arg.as_str(),
        ];

        let status = Command::new(format!("{}/release/ezkl", *CARGO_TARGET_DIR))
            .args(&args)
            .status()
            .expect("failed to execute process");
        assert!(status.success());

        // read in the address
        let addr = std::fs::read_to_string(format!("{}/{}/addr.txt", test_dir, example_name))
            .expect("failed to read address file");

        let deployed_addr_arg = format!("--addr-verifier={}", addr);

        // deploy the vk
        let args = vec![
            "deploy-evm-vk",
            rpc_arg.as_str(),
            addr_path_arg_vk.as_str(),
            sol_arg_vk.as_str(),
        ];

        let status = Command::new(format!("{}/release/ezkl", *CARGO_TARGET_DIR))
            .args(&args)
            .status()
            .expect("failed to execute process");
        assert!(status.success());

        // read in the address
        let addr_vk = std::fs::read_to_string(format!("{}/{}/addr_vk.txt", test_dir, example_name))
            .expect("failed to read address file");

        let deployed_addr_arg_vk = format!("--addr-vk={}", addr_vk);

        // now verify the proof
        let pf_arg = format!("{}/{}/proof.pf", test_dir, example_name);
        let mut args = vec![
            "verify-evm",
            "--proof-path",
            pf_arg.as_str(),
            rpc_arg.as_str(),
            deployed_addr_arg.as_str(),
            deployed_addr_arg_vk.as_str(),
        ];

        let status = Command::new(format!("{}/release/ezkl", *CARGO_TARGET_DIR))
            .args(&args)
            .status()
            .expect("failed to execute process");
        assert!(status.success());
        // As sanity check, add example that should fail.
        args[2] = PF_FAILURE;
        let status = Command::new(format!("{}/release/ezkl", *CARGO_TARGET_DIR))
            .args(args)
            .status()
            .expect("failed to execute process");
        assert!(!status.success());
    }

    // run js browser evm verify tests for a given example
    fn run_js_tests(test_dir: &str, example_name: String, js_test: &str, vk: bool) {
        let example = format!("--example={}", example_name);
        let dir = format!("--dir={}", test_dir);
        let mut args = vec!["run", "test", js_test, &example, &dir];
        let vk_string: String;
        if vk {
            vk_string = format!("--vk={}", vk);
            args.push(&vk_string);
        };
        let status = Command::new("pnpm")
            .args(&args)
            .status()
            .expect("failed to execute process");
        assert!(status.success());
    }

    fn kzg_evm_on_chain_input_prove_and_verify(
        test_dir: &str,
        example_name: String,
        input_source: &str,
        output_source: &str,
        input_visibility: &str,
        output_visibility: &str,
    ) {
        gen_circuit_settings_and_witness(
            test_dir,
            example_name.clone(),
            input_visibility,
            "private",
            output_visibility,
            1,
            "resources",
            // we need the accuracy
            Some(vec![4]),
            1,
            false,
            &mut 0.0,
            Commitments::KZG,
        );

        let model_path = format!("{}/{}/network.compiled", test_dir, example_name);
        let settings_path = format!("{}/{}/settings.json", test_dir, example_name);

        init_params(settings_path.clone().into());

        let data_path = format!("{}/{}/input.json", test_dir, example_name);
        let witness_path = format!("{}/{}/witness.json", test_dir, example_name);
        let test_on_chain_data_path = format!("{}/{}/on_chain_input.json", test_dir, example_name);
        let rpc_arg = format!("--rpc-url={}", LIMITLESS_ANVIL_URL.as_str());
        let private_key = format!("--private-key={}", *ANVIL_DEFAULT_PRIVATE_KEY);

        let test_input_source = format!("--input-source={}", input_source);
        let test_output_source = format!("--output-source={}", output_source);

        // load witness
        let witness: GraphWitness = GraphWitness::from_path(witness_path.clone().into()).unwrap();
        let mut input: GraphData = GraphData::from_path(data_path.clone().into()).unwrap();

        if input_visibility == "hashed" {
            let hashes = witness.processed_inputs.unwrap().poseidon_hash.unwrap();
            input.input_data = DataSource::File(
                hashes
                    .iter()
                    .map(|h| vec![FileSourceInner::Field(*h)])
                    .collect(),
            );
        }
        if output_visibility == "hashed" {
            let hashes = witness.processed_outputs.unwrap().poseidon_hash.unwrap();
            input.output_data = Some(DataSource::File(
                hashes
                    .iter()
                    .map(|h| vec![FileSourceInner::Field(*h)])
                    .collect(),
            ));
        } else {
            input.output_data = Some(DataSource::File(
                witness
                    .pretty_elements
                    .unwrap()
                    .rescaled_outputs
                    .iter()
                    .map(|o| {
                        o.iter()
                            .map(|f| FileSourceInner::Float(f.parse().unwrap()))
                            .collect()
                    })
                    .collect(),
            ));
        }

        input.save(data_path.clone().into()).unwrap();

        let status = Command::new(format!("{}/release/ezkl", *CARGO_TARGET_DIR))
            .args([
                "setup-test-evm-data",
                "-D",
                data_path.as_str(),
                "-M",
                &model_path,
                "--test-data",
                test_on_chain_data_path.as_str(),
                rpc_arg.as_str(),
                test_input_source.as_str(),
                test_output_source.as_str(),
            ])
            .status()
            .expect("failed to execute process");
        assert!(status.success());

        let status = Command::new(format!("{}/release/ezkl", *CARGO_TARGET_DIR))
            .args([
                "setup",
                "-M",
                &model_path,
                "--pk-path",
                &format!("{}/{}/key.pk", test_dir, example_name),
                "--vk-path",
                &format!("{}/{}/key.vk", test_dir, example_name),
            ])
            .status()
            .expect("failed to execute process");
        assert!(status.success());

        let status = Command::new(format!("{}/release/ezkl", *CARGO_TARGET_DIR))
            .args([
                "prove",
                "-W",
                &witness_path,
                "-M",
                &model_path,
                "--proof-path",
                &format!("{}/{}/proof.pf", test_dir, example_name),
                "--pk-path",
                &format!("{}/{}/key.pk", test_dir, example_name),
            ])
            .status()
            .expect("failed to execute process");
        assert!(status.success());

        let vk_arg = format!("{}/{}/key.vk", test_dir, example_name);

        let settings_arg = format!("--settings-path={}", settings_path);

        // create the verifier
        let mut args = vec!["create-evm-verifier", "--vk-path", &vk_arg, &settings_arg];

        let sol_arg = format!("{}/{}/kzg.sol", test_dir, example_name);

        args.push("--sol-code-path");
        args.push(sol_arg.as_str());

        let status = Command::new(format!("{}/release/ezkl", *CARGO_TARGET_DIR))
            .args(&args)
            .status()
            .expect("failed to execute process");
        assert!(status.success());

        let addr_path_verifier_arg = format!(
            "--addr-path={}/{}/addr_verifier.txt",
            test_dir, example_name
        );

        // deploy the verifier
        let mut args = vec![
            "deploy-evm-verifier",
            rpc_arg.as_str(),
            addr_path_verifier_arg.as_str(),
        ];

        args.push("--sol-code-path");
        args.push(sol_arg.as_str());

        let status = Command::new(format!("{}/release/ezkl", *CARGO_TARGET_DIR))
            .args(&args)
            .status()
            .expect("failed to execute process");
        assert!(status.success());

        let sol_arg = format!("{}/{}/kzg.sol", test_dir, example_name);

        let status = Command::new(format!("{}/release/ezkl", *CARGO_TARGET_DIR))
            .args([
                "create-evm-da",
                &settings_arg,
                "--sol-code-path",
                sol_arg.as_str(),
                "-D",
                test_on_chain_data_path.as_str(),
            ])
            .status()
            .expect("failed to execute process");
        assert!(status.success());

        let addr_path_da_arg = format!("--addr-path={}/{}/addr_da.txt", test_dir, example_name);
        let status = Command::new(format!("{}/release/ezkl", *CARGO_TARGET_DIR))
            .args([
                "deploy-evm-da",
                format!("--settings-path={}", settings_path).as_str(),
                "-D",
                test_on_chain_data_path.as_str(),
                "--sol-code-path",
                sol_arg.as_str(),
                rpc_arg.as_str(),
                addr_path_da_arg.as_str(),
                private_key.as_str(),
            ])
            .status()
            .expect("failed to execute process");
        assert!(status.success());

        let pf_arg = format!("{}/{}/proof.pf", test_dir, example_name);
        // read in the verifier address
        let addr_verifier =
            std::fs::read_to_string(format!("{}/{}/addr_verifier.txt", test_dir, example_name))
                .expect("failed to read address file");

        let deployed_addr_verifier_arg = format!("--addr-verifier={}", addr_verifier);

        // read in the da address
        let addr_da = std::fs::read_to_string(format!("{}/{}/addr_da.txt", test_dir, example_name))
            .expect("failed to read address file");

        let deployed_addr_da_arg = format!("--addr-da={}", addr_da);

        let args = vec![
            "verify-evm",
            "--proof-path",
            pf_arg.as_str(),
            deployed_addr_verifier_arg.as_str(),
            deployed_addr_da_arg.as_str(),
            rpc_arg.as_str(),
        ];
        let status = Command::new(format!("{}/release/ezkl", *CARGO_TARGET_DIR))
            .args(&args)
            .status()
            .expect("failed to execute process");
        assert!(status.success());
        // Create a new set of test on chain data
        let status = Command::new(format!("{}/release/ezkl", *CARGO_TARGET_DIR))
            .args([
                "setup-test-evm-data",
                "-D",
                data_path.as_str(),
                "-M",
                &model_path,
                "--test-data",
                test_on_chain_data_path.as_str(),
                rpc_arg.as_str(),
                test_input_source.as_str(),
                test_output_source.as_str(),
            ])
            .status()
            .expect("failed to execute process");

        assert!(status.success());

        let deployed_addr_arg = format!("--addr={}", addr_da);

        let args = vec![
            "test-update-account-calls",
            deployed_addr_arg.as_str(),
            "-D",
            test_on_chain_data_path.as_str(),
            rpc_arg.as_str(),
        ];
        let status = Command::new(format!("{}/release/ezkl", *CARGO_TARGET_DIR))
            .args(&args)
            .status()
            .expect("failed to execute process");

        assert!(status.success());
        // As sanity check, add example that should fail.
        let args = vec![
            "verify-evm",
            "--proof-path",
            PF_FAILURE,
            deployed_addr_verifier_arg.as_str(),
            deployed_addr_da_arg.as_str(),
            rpc_arg.as_str(),
        ];
        let status = Command::new(format!("{}/release/ezkl", *CARGO_TARGET_DIR))
            .args(args)
            .status()
            .expect("failed to execute process");
        assert!(!status.success());
    }

    fn build_ezkl() {
        #[cfg(feature = "icicle")]
        let args = [
            "build",
            "--release",
            "--bin",
            "ezkl",
            "--features",
            "icicle",
        ];
        #[cfg(not(feature = "icicle"))]
        let args = ["build", "--release", "--bin", "ezkl"];
        #[cfg(not(feature = "mv-lookup"))]
        let args = [
            "build",
            "--release",
            "--bin",
            "ezkl",
            "--no-default-features",
            "--features",
            "ezkl",
        ];

        let status = Command::new("cargo")
            .args(args)
            .status()
            .expect("failed to execute process");
        assert!(status.success());
    }

    #[allow(dead_code)]
    fn build_wasm_ezkl() {
        // wasm-pack build --target nodejs --out-dir ./tests/wasm/nodejs . -- -Z build-std="panic_abort,std"
        let status = Command::new("wasm-pack")
            .args([
                "build",
                "--release",
                "--target",
                "nodejs",
                "--out-dir",
                "./tests/wasm/nodejs",
                ".",
                "--",
                "-Z",
                "build-std=panic_abort,std",
            ])
            .status()
            .expect("failed to execute process");
        assert!(status.success());
        // fix the memory size
        //   sed -i "3s|.*|imports['env'] = {memory: new WebAssembly.Memory({initial:20,maximum:65536,shared:true})}|" tests/wasm/nodejs/ezkl.js
        let status = Command::new("sed")
            .args([
                "-i",
                // is required on macos
                // "\".js\"",
                "3s|.*|imports['env'] = {memory: new WebAssembly.Memory({initial:20,maximum:65536,shared:true})}|",
                "./tests/wasm/nodejs/ezkl.js",
            ])
            .status()
            .expect("failed to execute process");
        assert!(status.success());
    }
}<|MERGE_RESOLUTION|>--- conflicted
+++ resolved
@@ -1082,15 +1082,9 @@
                     let test_dir = TempDir::new(test).unwrap();
                     let path = test_dir.path().to_str().unwrap(); crate::native_tests::mv_test_(path, test);
                     let mut _anvil_child = crate::native_tests::start_anvil(false, hardfork);
-<<<<<<< HEAD
                     kzg_evm_prove_and_verify(2, path, test.to_string(), "polycommit", "private", "public");
-                    // #[cfg(not(feature = "icicle"))]
-                    // run_js_tests(path, test.to_string(), "testBrowserEvmVerify");
-=======
-                    kzg_evm_prove_and_verify(2, path, test.to_string(), "kzgcommit", "private", "public");
                     #[cfg(not(feature = "icicle"))]
                     run_js_tests(path, test.to_string(), "testBrowserEvmVerify", false);
->>>>>>> 2be181db
                     test_dir.close().unwrap();
                 }
 
@@ -1127,15 +1121,9 @@
                     let test_dir = TempDir::new(test).unwrap();
                     let path = test_dir.path().to_str().unwrap(); crate::native_tests::mv_test_(path, test);
                     let _anvil_child = crate::native_tests::start_anvil(false, Hardfork::Latest);
-<<<<<<< HEAD
                     kzg_evm_prove_and_verify(2, path, test.to_string(), "private", "polycommit", "public");
-                    // #[cfg(not(feature = "icicle"))]
-                    // run_js_tests(path, test.to_string(), "testBrowserEvmVerify");
-=======
-                    kzg_evm_prove_and_verify(2, path, test.to_string(), "private", "kzgcommit", "public");
                     #[cfg(not(feature = "icicle"))]
                     run_js_tests(path, test.to_string(), "testBrowserEvmVerify", false);
->>>>>>> 2be181db
                     test_dir.close().unwrap();
                 }
 
@@ -1146,15 +1134,9 @@
                     let test_dir = TempDir::new(test).unwrap();
                     let path = test_dir.path().to_str().unwrap(); crate::native_tests::mv_test_(path, test);
                     let _anvil_child = crate::native_tests::start_anvil(false, Hardfork::Latest);
-<<<<<<< HEAD
                     kzg_evm_prove_and_verify(2, path, test.to_string(), "private", "private", "polycommit");
-                    // #[cfg(not(feature = "icicle"))]
-                    // run_js_tests(path, test.to_string(), "testBrowserEvmVerify");
-=======
-                    kzg_evm_prove_and_verify(2, path, test.to_string(), "private", "private", "kzgcommit");
                     #[cfg(not(feature = "icicle"))]
                     run_js_tests(path, test.to_string(), "testBrowserEvmVerify", false);
->>>>>>> 2be181db
                     test_dir.close().unwrap();
                 }
 
@@ -1164,15 +1146,9 @@
                     let test_dir = TempDir::new(test).unwrap();
                     let path = test_dir.path().to_str().unwrap(); crate::native_tests::mv_test_(path, test);
                     let _anvil_child = crate::native_tests::start_anvil(false, Hardfork::Latest);
-<<<<<<< HEAD
                     kzg_evm_prove_and_verify(2, path, test.to_string(), "polycommit", "polycommit", "polycommit");
-                    // #[cfg(not(feature = "icicle"))]
-                    // run_js_tests(path, test.to_string(), "testBrowserEvmVerify");
-=======
-                    kzg_evm_prove_and_verify(2, path, test.to_string(), "kzgcommit", "kzgcommit", "kzgcommit");
                     #[cfg(not(feature = "icicle"))]
                     run_js_tests(path, test.to_string(), "testBrowserEvmVerify", false);
->>>>>>> 2be181db
                     test_dir.close().unwrap();
                 }
 
