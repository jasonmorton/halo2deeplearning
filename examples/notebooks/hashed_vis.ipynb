--- conflicted
+++ resolved
@@ -223,11 +223,7 @@
         },
         {
             "cell_type": "code",
-<<<<<<< HEAD
-            "execution_count": null,
-=======
-            "execution_count": 49,
->>>>>>> eb83c192
+            "execution_count": null,
             "metadata": {},
             "outputs": [
                 {
@@ -293,23 +289,9 @@
         },
         {
             "cell_type": "code",
-<<<<<<< HEAD
             "execution_count": null,
             "metadata": {},
             "outputs": [],
-=======
-            "execution_count": 46,
-            "metadata": {},
-            "outputs": [
-                {
-                    "name": "stderr",
-                    "output_type": "stream",
-                    "text": [
-                        "INFO ezkl.graph.model 2023-07-21 17:16:09,193 model.rs:421 set batch size to 1\n"
-                    ]
-                }
-            ],
->>>>>>> eb83c192
             "source": [
                 "!export RUST_BACKTRACE=1\n",
                 "\n",
