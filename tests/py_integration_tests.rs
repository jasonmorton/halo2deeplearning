#[cfg(not(target_arch = "wasm32"))]
#[cfg(test)]
mod py_tests {

    use lazy_static::lazy_static;
    use std::env::var;
    use std::process::{Child, Command};
    use std::sync::Once;
    use tempdir::TempDir;
    static COMPILE: Once = Once::new();
    static ENV_SETUP: Once = Once::new();
    static DOWNLOAD_VOICE_DATA: Once = Once::new();

    //Sure to run this once

    lazy_static! {
        static ref CARGO_TARGET_DIR: String =
            var("CARGO_TARGET_DIR").unwrap_or_else(|_| "./target".to_string());
        static ref ANVIL_URL: String = "http://localhost:3030".to_string();
    }

    fn start_anvil(limitless: bool) -> Child {
        let mut args = vec!["-p", "3030"];
        if limitless {
            args.push("--code-size-limit=41943040");
            args.push("--disable-block-gas-limit");
        }
        let child = Command::new("anvil")
            .args(args)
            // .stdout(Stdio::piped())
            .spawn()
            .expect("failed to start anvil process");

        std::thread::sleep(std::time::Duration::from_secs(3));
        child
    }

    fn download_voice_data() {
        let voice_data_dir = shellexpand::tilde("~/data/voice_data");

        DOWNLOAD_VOICE_DATA.call_once(|| {
            let status = Command::new("bash")
                .args(["examples/notebooks/voice_data.sh", &voice_data_dir])
                .status()
                .expect("failed to execute process");
            assert!(status.success());
        });
        // set VOICE_DATA_DIR environment variable
        std::env::set_var("VOICE_DATA_DIR", format!("{}", voice_data_dir));
    }

    fn setup_py_env() {
        ENV_SETUP.call_once(|| {
            // supposes that you have a virtualenv called .env and have run the following
            // equivalent of python -m venv .env
            // source .env/bin/activate
            // pip install -r requirements.txt
            // maturin develop --release --features python-bindings

            // now install torch, pandas, numpy, seaborn, jupyter
            let status = Command::new("pip")
                .args([
                    "install",
                    "torch==2.0.1",
                    "pandas==2.0.3",
                    "numpy==1.23",
                    "seaborn==0.12.2",
                    "jupyter==1.0.0",
                    "onnx==1.14.0",
                    "kaggle==1.5.15",
                    "py-solc-x==1.1.1",
                    "web3==6.5.0",
                    "librosa==0.10.0.post2",
                    "keras==2.12.0",
                    "tensorflow==2.12.0",
                    "tf2onnx==1.14.0",
                    "pytorch-lightning==2.0.6",
                    "sk2torch==1.2.0",
                    "scikit-learn==1.3.1",
                    "xgboost==1.7.6",
                    "hummingbird-ml==0.4.9",
                    "lightgbm==4.0.0",
                ])
                .status()
                .expect("failed to execute process");
            assert!(status.success());
            let status = Command::new("pip")
                .args(["install", "numpy==1.23"])
                .status()
                .expect("failed to execute process");

            assert!(status.success());
        });
    }

    fn init_binary() {
        COMPILE.call_once(|| {
            println!("using cargo target dir: {}", *CARGO_TARGET_DIR);
            setup_py_env();
        });
    }

    fn mv_test_(test_dir: &str, test: &str) {
        let path: std::path::PathBuf = format!("{}/{}", test_dir, test).into();
        if !path.exists() {
            let status = Command::new("cp")
                .args([
                    "-R",
                    &format!("./examples/notebooks/{}", test),
                    &format!("{}/{}", test_dir, test),
                ])
                .status()
                .expect("failed to execute process");
            assert!(status.success());
        }
    }

    const TESTS: [&str; 25] = [
        "mnist_gan.ipynb",
        // "mnist_vae.ipynb",
        "keras_simple_demo.ipynb",
        "encrypted_vis.ipynb",
        "hashed_vis.ipynb",
        "simple_demo_all_public.ipynb",
        "data_attest.ipynb",
        "variance.ipynb",
        "mean_postgres.ipynb",
        "little_transformer.ipynb",
        "simple_demo_aggregated_proofs.ipynb",
        "ezkl_demo.ipynb",
        "lstm.ipynb",
        "set_membership.ipynb",
        "decision_tree.ipynb",
        "random_forest.ipynb",
        "gradient_boosted_trees.ipynb",
        "xgboost.ipynb",
        "lightgbm.ipynb",
        "svm.ipynb",
        "simple_demo_public_input_output.ipynb",
        "simple_demo_public_network_output.ipynb",
        "gcn.ipynb",
        "linear_regression.ipynb",
        "stacked_regression.ipynb",
<<<<<<< HEAD
        "simple_hub_demo.ipynb",
=======
        "data_attest_hashed.ipynb",
>>>>>>> 5073eb90
    ];

    macro_rules! test_func {
    () => {
        #[cfg(test)]
        mod tests {
            use seq_macro::seq;
            use crate::py_tests::TESTS;
            use test_case::test_case;
            use super::*;


            seq!(N in 0..=24 {

            #(#[test_case(TESTS[N])])*
            fn run_notebook_(test: &str) {
                crate::py_tests::init_binary();
                let mut limitless = false;
                if test == TESTS[5] {
                    limitless = true;
                }
                let mut anvil_child = crate::py_tests::start_anvil(limitless);
                let test_dir: TempDir = TempDir::new("nb").unwrap();
                let path = test_dir.path().to_str().unwrap();
                crate::py_tests::mv_test_(path, test);
                run_notebook(path, test);
                test_dir.close().unwrap();
                anvil_child.kill().unwrap();
            }
            #[test]
            fn voice_notebook_() {
                crate::py_tests::init_binary();
                let mut anvil_child = crate::py_tests::start_anvil(false);
                crate::py_tests::download_voice_data();
                let test_dir: TempDir = TempDir::new("voice_judge").unwrap();
                let path = test_dir.path().to_str().unwrap();
                crate::py_tests::mv_test_(path, "voice_judge.ipynb");
                run_notebook(path, "voice_judge.ipynb");
                test_dir.close().unwrap();
                anvil_child.kill().unwrap();
            }

            #[test]
            fn nbeats_notebook_() {
                crate::py_tests::init_binary();
                let test_dir: TempDir = TempDir::new("nbeats").unwrap();
                let path = test_dir.path().to_str().unwrap();
                crate::py_tests::mv_test_(path, "nbeats_timeseries_forecasting.ipynb");
                crate::py_tests::mv_test_(path, "eth_price.csv");
                run_notebook(path, "nbeats_timeseries_forecasting.ipynb");
                test_dir.close().unwrap();
            }
            });

    }
    };
}

    fn run_notebook(test_dir: &str, test: &str) {
        // activate venv
        let status = Command::new("bash")
            .arg("-c")
            .arg("source .env/bin/activate")
            .status()
            .expect("failed to execute process");
        assert!(status.success());

        let path: std::path::PathBuf = format!("{}/{}", test_dir, test).into();
        let status = Command::new("jupyter")
            .args([
                "nbconvert",
                "--to",
                "notebook",
                "--execute",
                (path.to_str().unwrap()),
            ])
            .status()
            .expect("failed to execute process");
        assert!(status.success());
    }

    test_func!();
}<|MERGE_RESOLUTION|>--- conflicted
+++ resolved
@@ -115,7 +115,7 @@
         }
     }
 
-    const TESTS: [&str; 25] = [
+    const TESTS: [&str; 26] = [
         "mnist_gan.ipynb",
         // "mnist_vae.ipynb",
         "keras_simple_demo.ipynb",
@@ -141,11 +141,8 @@
         "gcn.ipynb",
         "linear_regression.ipynb",
         "stacked_regression.ipynb",
-<<<<<<< HEAD
+        "data_attest_hashed.ipynb",
         "simple_hub_demo.ipynb",
-=======
-        "data_attest_hashed.ipynb",
->>>>>>> 5073eb90
     ];
 
     macro_rules! test_func {
@@ -158,7 +155,7 @@
             use super::*;
 
 
-            seq!(N in 0..=24 {
+            seq!(N in 0..=25 {
 
             #(#[test_case(TESTS[N])])*
             fn run_notebook_(test: &str) {
