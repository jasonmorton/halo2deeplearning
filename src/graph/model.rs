--- conflicted
+++ resolved
@@ -1,4 +1,5 @@
 use super::node::*;
+use super::scale_to_multiplier;
 use super::vars::*;
 use super::GraphError;
 use crate::circuit::Tolerance;
@@ -175,10 +176,7 @@
 }
 
 impl<F: PrimeField + TensorType + PartialOrd> Model<F> {
-<<<<<<< HEAD
-    /// Creates a `Model` from a specified path to an Onnx file.
-=======
-    ///
+
     fn required_lookups(&self) -> Vec<LookupOp> {
         self.nodes
             .iter()
@@ -187,8 +185,7 @@
             .collect_vec()
     }
 
-    /// Creates an `Model` from a specified path to an Onnx file.
->>>>>>> 2a4dbc7d
+    /// Creates a `Model` from a specified path to an Onnx file.
     /// # Arguments
     /// * `reader` - A reader for an Onnx file.
     /// * `run_args` - [RunArgs]
@@ -229,6 +226,16 @@
 
         // extract the requisite lookup ops from the model
         let mut lookup_ops: Vec<LookupOp> = self.required_lookups();
+
+        // if we're using percentage tolerance, we need to add the necessary range check ops for it.
+        if let Tolerance::Percentage { val, .. } = self.run_args.tolerance {
+            let tolerance = Tolerance::Percentage {
+                val,
+                scale: scale_to_multiplier(self.run_args.scale) as usize
+            };
+            let opkind: Box<dyn Op<F>> = Box::new(HybridOp::RangeCheck(tolerance));
+            lookup_ops.extend(opkind.required_lookups());
+        }
 
         // if we're using percentage tolerance, we need to add the necessary range check ops for it.
         if let Tolerance::Percentage { val, .. } = self.run_args.tolerance {
@@ -854,23 +861,14 @@
                 .clone()
                 .into_iter()
                 .map(|output| {
-<<<<<<< HEAD
-                    dummy_config.layout(
-                        &mut None,
-                        &[output.clone(), output],
-                        &mut offset,
-                        Box::new(HybridOp::RangeCheck(tolerance)),
-                    )
-=======
                     dummy_config
                         .layout(
                             &mut None,
                             &[output.clone(), output],
                             &mut offset,
-                            Box::new(PolyOp::RangeCheck(self.run_args.tolerance as i32)),
+                            Box::new(HybridOp::RangeCheck(tolerance)),
                         )
                         .unwrap()
->>>>>>> 2a4dbc7d
                 })
                 .collect_vec();
         }
