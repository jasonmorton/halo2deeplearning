--- conflicted
+++ resolved
@@ -548,19 +548,11 @@
                             let scale_diff =
                                 weight_node.out_scale + input_node.out_scale - bias_node.out_scale;
                             let mut bias_node = other_nodes.get_mut(&node.inputs[2].node).unwrap();
-<<<<<<< HEAD
-                            bias_node = Self::scale_up_const_node(bias_node, scale_diff)?;
+                            bias_node = Self::scale_up_const_node(bias_node, scale + scale_diff)?;
                             if (input_node.out_scale + weight_node.out_scale) != bias_node.out_scale
                             {
                                 return Err(Box::new(GraphError::RescalingError(opkind)));
                             }
-=======
-                            bias_node = Self::scale_up_const_node(bias_node, scale + scale_diff);
-                            assert_eq!(
-                                input_node.out_scale + weight_node.out_scale,
-                                bias_node.out_scale
-                            );
->>>>>>> cc2cb51a
                         }
 
                         let oihw = weight_node.out_dims.clone();
@@ -719,19 +711,10 @@
                         let scale_diff =
                             weight_node.out_scale + input_node.out_scale - bias_node.out_scale;
                         let mut bias_node = other_nodes.get_mut(&node.inputs[2].node).unwrap();
-<<<<<<< HEAD
-                        bias_node = Self::scale_up_const_node(bias_node, scale_diff)?;
+                        bias_node = Self::scale_up_const_node(bias_node, scale + scale_diff)?;
                         if (input_node.out_scale + weight_node.out_scale) != bias_node.out_scale {
                             return Err(Box::new(GraphError::RescalingError(opkind)));
                         }
-=======
-                        bias_node = Self::scale_up_const_node(bias_node, scale + scale_diff);
-
-                        assert_eq!(
-                            input_node.out_scale + weight_node.out_scale,
-                            bias_node.out_scale
-                        );
->>>>>>> cc2cb51a
 
                         let in_dim = weight_node.out_dims.clone()[1];
                         let out_dim = weight_node.out_dims.clone()[0];
@@ -1169,27 +1152,18 @@
     }
 
     /// Re-quantizes a constant value node to a new scale.
-<<<<<<< HEAD
-    fn scale_up_const_node(node: &mut Node, scale_diff: i32) -> Result<&mut Node, Box<dyn Error>> {
+    fn scale_up_const_node(node: &mut Node, scale: i32) -> Result<&mut Node, Box<dyn Error>> {
         if !node.opkind.is_const() {
             return Err(Box::new(GraphError::WrongMethod(
                 node.idx,
                 node.opkind.clone(),
             )));
         };
-        if scale_diff > 0 {
-            if let Some(val) = &node.const_value {
-                let mult = scale_to_multiplier(scale_diff);
-                node.const_value = Some(const_mult(val, mult as i32)?);
-=======
-    fn scale_up_const_node(node: &mut Node, scale: i32) -> &mut Node {
-        assert!(matches!(node.opkind, OpKind::Const));
         if scale > 0 {
-            if let Some(raw) = &node.raw_const_value {
+            if let Some(val) = &node.raw_const_value {
                 let mult = scale_to_multiplier(scale);
-                let t = vector_to_quantized(&raw, raw.dims(), 0f32, scale).unwrap();
+                let t = vector_to_quantized(val, val.dims(), 0f32, scale).unwrap();
                 node.const_value = Some(t);
->>>>>>> cc2cb51a
                 info!(
                     "------ scaled const node {:?}: {:?} -> {:?}",
                     node.idx, node.in_scale, scale
