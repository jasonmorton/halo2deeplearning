--- conflicted
+++ resolved
@@ -1,23 +1,6 @@
 use crate::circuit::{CheckMode, Tolerance};
-<<<<<<< HEAD
 use crate::commands::{CalibrationArgs, CalibrationTarget, RunArgs, StrategyType};
 use crate::graph::{Model, Visibility};
-=======
-use crate::commands::{RunArgs, StrategyType};
-use crate::eth::{fix_verifier_sol, verify_proof_via_solidity};
-use crate::execute::{
-    create_proof_circuit_kzg, gen_deployment_code, gen_sol_bytecode, load_params_cmd, verify_proof_circuit_kzg,
-};
-use crate::graph::{
-    quantize_float, GraphCircuit, GraphInput, GraphParams, Model, VarVisibility, Visibility,
-};
-use crate::pfsys::evm::{
-    aggregation::{gen_aggregation_evm_verifier, AggregationCircuit},
-    evm_verify,
-    single::gen_evm_verifier,
-    DeploymentCode,
-};
->>>>>>> 0268ea2a
 use crate::pfsys::{
     gen_srs as ezkl_gen_srs, save_params,
      Snark, TranscriptType,
@@ -381,34 +364,6 @@
         let err_str = format!("Failed to run create_evm_verifier: {}", e);
         PyRuntimeError::new_err(err_str)})?;
 
-<<<<<<< HEAD
-=======
-    let deployment_code = gen_deployment_code(yul_code.clone()).unwrap();
-
-    deployment_code
-        .save(&deployment_code_path)
-        .map_err(|_| PyIOError::new_err("Failed to save deployment code"))?;
-
-    if sol_code_path.is_some() {
-        let mut f = File::create(sol_code_path.as_ref().unwrap())
-            .map_err(|_| PyIOError::new_err("Failed to create file"))?;
-        let _ = f.write(yul_code.as_bytes());
-
-        let output = fix_verifier_sol(sol_code_path.as_ref().unwrap().clone())
-            .map_err(|_| PyRuntimeError::new_err("Failed to fix solidity verifier"))?;
-
-        let mut f = File::create(sol_code_path.as_ref().unwrap())
-            .map_err(|_| PyIOError::new_err("Failed to write solidity code into file"))?;
-        let _ = f.write(output.as_bytes());
-
-        if sol_bytecode_path.is_some() {
-            let sol_bytecode = gen_sol_bytecode(sol_code_path.as_ref().unwrap().clone(), runs).unwrap();
-            sol_bytecode
-                .save(&sol_bytecode_path.unwrap())
-                .map_err(|_| PyIOError::new_err("Failed to save deployment code"))?;
-        }
-    }
->>>>>>> 0268ea2a
     Ok(true)
 }
 
@@ -430,7 +385,6 @@
 
     Runtime::new()
             .unwrap()
-<<<<<<< HEAD
             .block_on(crate::execute::verify_evm(
         proof_path,
         deployment_code_path,
@@ -440,37 +394,6 @@
         let err_str = format!("Failed to run verify_evm: {}", e);
         PyRuntimeError::new_err(err_str)})?;
 
-=======
-            .block_on(verify_proof_via_solidity(
-                proof.clone(),
-                sol_code_path,
-                None,
-                runs,
-            ))
-            .map_err(|_| PyRuntimeError::new_err("Failed to verify proof via solidity"))?;
-
-        trace!("Solidity verification result: {}", result);
-
-        assert!(result);
-
-        if sol_bytecode_path.is_some() {
-
-            let result = Runtime::new()
-                .unwrap()
-                .block_on(verify_proof_via_solidity(
-                    proof,
-                    None,
-                    sol_bytecode_path,
-                    runs
-                ))
-                .map_err(|_| PyRuntimeError::new_err("Failed to verify proof via solidity"))?;
-    
-            trace!("Solidity bytecode verification result: {}", result);
-    
-            assert!(result);
-        }
-    }
->>>>>>> 0268ea2a
     Ok(true)
 }
 
@@ -491,7 +414,6 @@
     sol_bytecode_path: Option<PathBuf>,
     runs: Option<usize>,
 ) -> Result<bool, PyErr> {
-<<<<<<< HEAD
     crate::execute::create_evm_aggregate_verifier(
         vk_path,
         params_path,
@@ -500,46 +422,6 @@
     ).map_err(|e| {
         let err_str = format!("Failed to run create_evm_verifier_aggr: {}", e);
         PyRuntimeError::new_err(err_str)})?;
-=======
-    let params: ParamsKZG<Bn256> = load_params::<KZGCommitmentScheme<Bn256>>(params_path)
-        .map_err(|_| PyIOError::new_err("Failed to load params"))?;
-
-    let agg_vk = load_vk::<KZGCommitmentScheme<Bn256>, Fr, AggregationCircuit>(vk_path, ())
-        .map_err(|_| PyIOError::new_err("Failed to load vk"))?;
-
-    let yul_code = gen_aggregation_evm_verifier(
-        &params,
-        &agg_vk,
-        AggregationCircuit::num_instance(),
-        AggregationCircuit::accumulator_indices(),
-    )
-    .map_err(|_| PyRuntimeError::new_err("Failed to create aggregation evm verifier"))?;
-
-    let deployment_code = gen_deployment_code(yul_code.clone()).unwrap();
-
-    deployment_code
-        .save(&deployment_code_path)
-        .map_err(|_| PyIOError::new_err("Failed to save to deployment code path"))?;
-    if sol_code_path.is_some() {
-        let mut f = File::create(sol_code_path.as_ref().unwrap())
-            .map_err(|_| PyIOError::new_err("Failed to create file"))?;
-        let _ = f.write(yul_code.as_bytes());
-
-        let output = fix_verifier_sol(sol_code_path.as_ref().unwrap().clone())
-            .map_err(|_| PyRuntimeError::new_err("Failed to fix solidity verifier"))?;
-
-        let mut f = File::create(sol_code_path.as_ref().unwrap())
-            .map_err(|_| PyIOError::new_err("Failed to write solidity code into file"))?;
-        let _ = f.write(output.as_bytes());
-
-        if sol_bytecode_path.is_some() {
-            let sol_bytecode = gen_sol_bytecode(sol_code_path.as_ref().unwrap().clone(), runs).unwrap();
-            sol_bytecode
-                .save(&sol_bytecode_path.unwrap())
-                .map_err(|_| PyIOError::new_err("Failed to save deployment code"))?;
-        }
-    }
->>>>>>> 0268ea2a
     Ok(true)
 }
 
