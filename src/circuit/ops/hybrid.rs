--- conflicted
+++ resolved
@@ -107,29 +107,15 @@
                 scales.1,
             )?,
             HybridOp::RangeCheck(tol) => match tol {
-<<<<<<< HEAD
-                Tolerance::Abs { val } => layouts::range_check(
-                    config,
-                    region,
-                    values[..].try_into()?,
-                    offset,
-                    *val as i32,
-                )?,
-=======
                 Tolerance::Abs { val } => {
                     layouts::range_check(config, region, values[..].try_into()?, *val as i32)?
                 }
->>>>>>> cec86a61
                 Tolerance::Percentage { val, scales } => layouts::range_check_percent(
                     config,
                     region,
                     values[..].try_into()?,
                     scales.0,
                     scales.1,
-<<<<<<< HEAD
-                    offset,
-=======
->>>>>>> cec86a61
                     *val,
                 )?,
             },
