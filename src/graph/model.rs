use super::node::*;
use super::scale_to_multiplier;
use super::vars::*;
use super::GraphError;
use super::GraphSettings;
use crate::circuit::hybrid::HybridOp;
use crate::circuit::region::RegionCtx;
use crate::circuit::Input;
use crate::circuit::Tolerance;
use crate::circuit::Unknown;
use crate::{
    circuit::{lookup::LookupOp, ops::poly::PolyOp, BaseConfig as PolyConfig, CheckMode, Op},
    commands::RunArgs,
    tensor::{Tensor, ValTensor},
};
use halo2curves::bn256::Fr as Fp;

use colored::Colorize;
use tract_onnx::prelude::{
    DatumExt, Graph, InferenceFact, InferenceModelExt, SymbolValues, TypedFact, TypedOp,
};
use tract_onnx::tract_hir::ops::scan::Scan;

use core::panic;
use halo2_proofs::{
    circuit::{Layouter, Value},
    plonk::ConstraintSystem,
};
use itertools::Itertools;
use log::error;
use log::{debug, info, trace};
use std::collections::BTreeMap;
use std::collections::HashSet;
use std::error::Error;
use tabled::Table;
use tract_onnx;
use tract_onnx::prelude::Framework;

/// The result of a forward pass.
#[derive(Clone, Debug)]
pub struct ForwardResult {
    /// The outputs of the forward pass.
    pub outputs: Vec<Tensor<i128>>,
    /// The maximum value of any input to a lookup operation.
    pub max_lookup_inputs: i128,
}

/// A circuit configuration for the entirety of a model loaded from an Onnx file.
#[derive(Clone, Debug)]
pub struct ModelConfig {
    /// The base configuration for the circuit
    pub base: PolyConfig<Fp>,
    /// A wrapper for holding all columns that will be assigned to by the model
    pub vars: ModelVars<Fp>,
}

/// Representation of execution graph
pub type NodeGraph = BTreeMap<usize, NodeType>;

/// A struct for loading from an Onnx file and converting a computational graph to a circuit.
#[derive(Clone, Debug, Default)]
pub struct Model {
    /// input indices
    pub graph: ParsedNodes,
    /// Defines which inputs to the model are public and private (params, inputs, outputs) using [VarVisibility].
    pub visibility: VarVisibility,
}

/// Enables model as subnode of other models
#[derive(Clone, Debug)]
pub enum NodeType {
    /// A node in the model
    Node(Node),
    /// A submodel
    SubGraph {
        /// The subgraph
        model: Model,
        /// The subgraph's inputs
        inputs: Vec<usize>,
        /// the subgraph's idx within the parent graph
        idx: usize,
    },
}

impl NodeType {
    /// Returns the indices of the node's inputs.
    pub fn inputs(&self) -> Vec<usize> {
        match self {
            NodeType::Node(n) => n.inputs.clone(),
            NodeType::SubGraph { inputs, .. } => inputs.clone(),
        }
    }

    /// Returns the dimensions of the node's output.
    pub fn out_dims(&self) -> Vec<Vec<usize>> {
        match self {
            NodeType::Node(n) => vec![n.out_dims.clone()],
            NodeType::SubGraph { model, .. } => model.graph.output_shapes(),
        }
    }
    /// Returns the lookups required by a graph
    pub fn required_lookups(&self) -> Vec<LookupOp> {
        match self {
            NodeType::Node(n) => n.opkind.required_lookups(),
            NodeType::SubGraph { model, .. } => model.required_lookups(),
        }
    }
    /// Returns the scales of the node's output.
    pub fn out_scales(&self) -> Vec<u32> {
        match self {
            NodeType::Node(n) => vec![n.out_scale],
            NodeType::SubGraph { model, .. } => model.graph.get_output_scales(),
        }
    }

    /// Returns a string representation of the operation.
    pub fn as_str(&self) -> String {
        match self {
            NodeType::Node(n) => n.opkind.as_string(),
            NodeType::SubGraph { .. } => "SUBGRAPH".into(),
        }
    }

    /// Returns true if the operation is an input.
    pub fn is_input(&self) -> bool {
        match self {
            NodeType::Node(n) => n.opkind.is_input(),
            NodeType::SubGraph { .. } => false,
        }
    }
    /// Returns the node's unique identifier.
    pub fn idx(&self) -> usize {
        match self {
            NodeType::Node(n) => n.idx,
            NodeType::SubGraph { idx, .. } => *idx,
        }
    }

    /// Returns the operation kind of the node (if any).
    pub fn opkind(&self) -> Box<dyn Op<Fp>> {
        match self {
            NodeType::Node(n) => n.opkind.clone_dyn(),
            NodeType::SubGraph { .. } => Unknown.clone_dyn(),
        }
    }
}

#[derive(Clone, Debug, Default)]
/// A set of EZKL nodes that represent a computational graph.
pub struct ParsedNodes {
    nodes: BTreeMap<usize, NodeType>,
    inputs: Vec<usize>,
    outputs: Vec<usize>,
}

impl ParsedNodes {
    /// Returns the number of the computational graph's inputs
    pub fn num_inputs(&self) -> usize {
        let input_nodes = self.inputs.iter();
        input_nodes.len()
    }

    ///  Returns shapes of the computational graph's inputs
    pub fn input_shapes(&self) -> Vec<Vec<usize>> {
        self.inputs
            .iter()
            .flat_map(|o| self.nodes.get(o).unwrap().out_dims())
            .collect_vec()
    }

    /// Returns the number of the computational graph's outputs
    pub fn num_outputs(&self) -> usize {
        let output_nodes = self.outputs.iter();
        output_nodes.len()
    }

    /// Returns shapes of the computational graph's outputs
    pub fn output_shapes(&self) -> Vec<Vec<usize>> {
        self.outputs
            .iter()
            .flat_map(|o| self.nodes.get(o).unwrap().out_dims())
            .collect_vec()
    }

    /// Returns the fixed point scale of the computational graph's outputs
    pub fn get_output_scales(&self) -> Vec<u32> {
        let output_nodes = self.outputs.iter();
        output_nodes
            .flat_map(|o| self.nodes.get(o).unwrap().out_scales())
            .collect_vec()
    }
}

impl Model {
    fn required_lookups(&self) -> Vec<LookupOp> {
        self.graph
            .nodes
            .values()
            .flat_map(|n| n.required_lookups())
            .collect_vec()
    }

    /// Creates a `Model` from a specified path to an Onnx file.
    /// # Arguments
    /// * `reader` - A reader for an Onnx file.
    /// * `run_args` - [RunArgs]
    pub fn new(reader: &mut dyn std::io::Read, run_args: RunArgs) -> Result<Self, Box<dyn Error>> {
        let visibility = VarVisibility::from_args(run_args)?;

        let graph = Self::load_onnx_model(reader, &run_args, &visibility)?;

        let om = Model { graph, visibility };

        debug!("\n {}", om.table_nodes());

        Ok(om)
    }

    /// Generate model parameters for the circuit
    pub fn gen_params(
        &self,
        run_args: RunArgs,
        check_mode: CheckMode,
    ) -> Result<GraphSettings, Box<dyn Error>> {
        let instance_shapes = self.instance_shapes();
        // this is the total number of variables we will need to allocate
        // for the circuit

        let num_constraints = if let Some(num_constraints) = run_args.allocated_constraints {
            num_constraints
        } else {
            self.dummy_layout(&run_args, &self.graph.input_shapes())
                .unwrap()
        };

        // Then number of columns in the circuits
        info!(
            "{} {} {}",
            "The model generates".blue(),
            num_constraints.to_string().blue(),
            "constraints (does not include modules)".blue()
        );

        // extract the requisite lookup ops from the model
        let mut lookup_ops: Vec<LookupOp> = self.required_lookups();

        // if we're using percentage tolerance, we need to add the necessary range check ops for it.
        if let Tolerance::Percentage { val, .. } = run_args.tolerance {
            for scale in self.graph.get_output_scales() {
                let tolerance = Tolerance::Percentage {
                    val,
                    scales: (
                        scale_to_multiplier(scale) as usize,
                        scale_to_multiplier(run_args.scale) as usize,
                    ),
                };
                let opkind: Box<dyn Op<Fp>> = Box::new(HybridOp::RangeCheck(tolerance));
                lookup_ops.extend(opkind.required_lookups());
            }
        }

        let set: HashSet<_> = lookup_ops.drain(..).collect(); // dedup
        lookup_ops.extend(set.into_iter().sorted());

        let batch_size = self.graph.input_shapes()[0][0];
        assert!(self.graph.input_shapes().iter().all(|x| x[0] == batch_size));

        Ok(GraphSettings {
            run_args,
            model_instance_shapes: instance_shapes,
<<<<<<< HEAD
            num_hashes: 0,
=======
            module_sizes: crate::graph::modules::ModuleSizes::default(),
>>>>>>> 9edd47bb
            num_constraints,
            required_lookups: lookup_ops,
            check_mode,
        })
    }

    /// Runs a forward pass on sample data !
    /// # Arguments
    /// * `reader` - A reader for an Onnx file.
    /// * `model_inputs` - A vector of [Tensor]s to use as inputs to the model.
    /// * `run_args` - [RunArgs]
    pub fn forward(&self, model_inputs: &[Tensor<i128>]) -> Result<ForwardResult, Box<dyn Error>> {
        let mut results: BTreeMap<&usize, Tensor<i128>> = BTreeMap::new();
        let mut max_lookup_inputs = 0;
        let mut input_idx = 0;
        for (idx, n) in self.graph.nodes.iter() {
            let mut inputs = vec![];
            if n.is_input() {
                let mut t = model_inputs[input_idx].clone();
                input_idx += 1;
                t.reshape(&n.out_dims()[0]);
                inputs.push(t);
            } else {
                debug!("executing {}: {}", idx, n.as_str());
                trace!("dims: {:?}", n.out_dims());
                for i in n.inputs().iter() {
                    match results.get(&i) {
                        Some(value) => inputs.push(value.clone()),
                        None => return Err(Box::new(GraphError::MissingNode(*i))),
                    }
                }
            };

            if !n.required_lookups().is_empty() {
                let mut max = 0;
                for i in &inputs {
                    max = max.max(i.iter().map(|x| x.abs()).max().unwrap());
                }
                max_lookup_inputs = max_lookup_inputs.max(max);
            }

            match n {
                NodeType::Node(n) => {
                    let res = Op::<Fp>::f(&*n.opkind, &inputs)?;
                    // see if any of the intermediate lookup calcs are the max
                    if !res.intermediate_lookups.is_empty() {
                        let mut max = 0;
                        for i in &res.intermediate_lookups {
                            max = max.max(i.iter().map(|x| x.abs()).max().unwrap());
                        }
                        max_lookup_inputs = max_lookup_inputs.max(max);
                    }

                    results.insert(idx, res.output);
                }
                NodeType::SubGraph { model, .. } => {
                    let res = model.forward(&inputs)?;
                    // recursively get the max lookup inputs for subgraphs
                    max_lookup_inputs = max_lookup_inputs.max(res.max_lookup_inputs);

                    let mut res = res.outputs.last().unwrap().clone();
                    res.flatten();
                    results.insert(idx, res);
                }
            }
        }

        let output_nodes = self.graph.outputs.iter();
        debug!(
            "model outputs are nodes: {:?}",
            output_nodes.clone().collect_vec()
        );
        let outputs = output_nodes
            .map(|o| results.get(&o).unwrap().clone().map(|x| x))
            .collect_vec();

        let res = ForwardResult {
            outputs,
            max_lookup_inputs,
        };

        Ok(res)
    }

    /// Loads an Onnx model from a specified path.
    /// # Arguments
    /// * `reader` - A reader for an Onnx file.
    /// * `scale` - The scale to use for quantization.
    /// * `public_params` - Whether to make the params public.
    fn load_onnx_model(
        reader: &mut dyn std::io::Read,
        run_args: &RunArgs,
        visibility: &VarVisibility,
    ) -> Result<ParsedNodes, Box<dyn Error>> {
        let mut model = tract_onnx::onnx().model_for_read(reader).map_err(|e| {
            error!("Error loading model: {}", e);
            GraphError::ModelLoad
        })?;

        for (i, id) in model.clone().inputs.iter().enumerate() {
            let input = model.node(id.node);

            let mut dims = vec![];
            let extracted_dims: Vec<usize> = input.outputs[0]
                .fact
                .shape
                .dims()
                .filter_map(tract_onnx::tract_hir::internal::Factoid::concretize)
                .map(|x| match x.to_i64() {
                    Ok(x) => x as usize,
                    Err(_e) => {
                        if x.to_string() == "batch_size" {
                            run_args.batch_size
                        } else {
                            panic!("Unknown dimension {}: {:?}", x.to_string(), x)
                        }
                    }
                })
                .collect();

            dims.extend(extracted_dims);

            model.set_input_fact(i, f32::fact(dims).into())?;
        }

        for (i, _) in model.clone().outputs.iter().enumerate() {
            model.set_output_fact(i, InferenceFact::default()).unwrap();
        }
        // Note: do not optimize the model, as the layout will depend on underlying hardware
        let model = model.into_typed()?.into_decluttered()?;
        let batch_size_sym = model.symbol_table.sym("batch_size");
        let seq_len_sym = model.symbol_table.sym("sequence_length");
        let model = model
            .concretize_dims(
                &SymbolValues::default().with(&batch_size_sym, run_args.batch_size as i64),
            )?
            .concretize_dims(&SymbolValues::default().with(&seq_len_sym, 1))?;

        info!("set batch size to {}", run_args.batch_size);

        let nodes = Self::nodes_from_graph(
            &model,
            run_args,
            visibility,
            model.inputs.iter().map(|_| run_args.scale).collect(),
        )?;

        debug!("\n {}", model);

        let parsed_nodes = ParsedNodes {
            nodes,
            inputs: model.inputs.iter().map(|o| o.node).collect(),
            outputs: model.outputs.iter().map(|o| o.node).collect(),
        };

        Ok(parsed_nodes)
    }

    /// Formats nodes (including subgraphs) into tables !
    pub fn table_nodes(&self) -> String {
        let mut node_accumulator = vec![];
        let mut string = String::new();
        for (idx, node) in &self.graph.nodes {
            match node {
                NodeType::Node(n) => {
                    node_accumulator.push(n);
                }
                NodeType::SubGraph { model, inputs, .. } => {
                    let mut table = Table::new(node_accumulator.iter());
                    table.with(tabled::settings::Style::modern());
                    table.with(tabled::settings::Shadow::new(1));
                    table.with(
                        tabled::settings::style::BorderColor::default()
                            .top(tabled::settings::Color::BG_YELLOW),
                    );
                    string = format!("{} \n\n  MAIN GRAPH \n\n{}", string, table);
                    node_accumulator = vec![];
                    string = format!(
                        "{}\n\n SUBGRAPH AT IDX {} WITH INPUTS {:?}\n{}",
                        string,
                        idx,
                        inputs,
                        model.table_nodes(),
                    );
                }
            }
        }

        let mut table = Table::new(node_accumulator.iter());
        table.with(tabled::settings::Style::modern());
        format!("{} \n{}", string, table)
    }

    /// Creates ezkl nodes from a tract graph
    /// # Arguments
    /// * `graph` - A tract graph.
    /// * `run_args` - [RunArgs]
    /// * `mode` - The [Mode] we're using the model in.
    /// * `visibility` - Which inputs to the model are public and private (params, inputs, outputs) using [VarVisibility].
    pub fn nodes_from_graph(
        graph: &Graph<TypedFact, Box<dyn TypedOp>>,
        run_args: &RunArgs,
        visibility: &VarVisibility,
        input_scales: Vec<u32>,
    ) -> Result<BTreeMap<usize, NodeType>, Box<dyn Error>> {
        let mut nodes = BTreeMap::<usize, NodeType>::new();
        let mut input_idx = 0;
        for (i, n) in graph.nodes.iter().enumerate() {
            // Extract the slope layer hyperparams
            match n.op().downcast_ref::<Scan>() {
                Some(b) => {
                    let model = b.body.clone();
                    let input_scales = n
                        .inputs
                        .iter()
                        .map(|i| nodes.get(&i.node).unwrap().out_scales()[0])
                        .collect_vec();
                    let subgraph_nodes =
                        Self::nodes_from_graph(&model, run_args, visibility, input_scales)?;

                    let subgraph = ParsedNodes {
                        nodes: subgraph_nodes,
                        inputs: model.inputs.iter().map(|o| o.node).collect(),
                        outputs: model.outputs.iter().map(|o| o.node).collect(),
                    };

                    let om = Model {
                        graph: subgraph,
                        visibility: visibility.clone(),
                    };
                    nodes.insert(
                        i,
                        NodeType::SubGraph {
                            model: om,
                            inputs: n.inputs.iter().map(|i| i.node).collect_vec(),

                            idx: i,
                        },
                    );
                }
                None => {
                    let mut n = Node::new(
                        n.clone(),
                        &mut nodes,
                        run_args.scale,
                        run_args.param_visibility,
                        i,
                    )?;
                    if n.opkind.is_input() {
                        n.opkind = Box::new(Input {
                            scale: input_scales[input_idx],
                        });
                        n.out_scale = n.opkind.out_scale(vec![], 0);
                        input_idx += 1
                    }
                    nodes.insert(i, NodeType::Node(n));
                }
            }
        }

        Ok(nodes)
    }

    /// Creates a `Model` from parsed run_args
    /// # Arguments
    /// * `params` - A [GraphSettings] struct holding parsed CLI arguments.
    pub fn from_run_args(
        run_args: &RunArgs,
        model: &std::path::PathBuf,
    ) -> Result<Self, Box<dyn Error>> {
        Model::new(&mut std::fs::File::open(model)?, *run_args)
    }

    /// Configures a model for the circuit
    /// # Arguments
    /// * `meta` - The constraint system.
    /// * `vars` - The variables for the circuit.
    /// * `run_args` - [RunArgs]
    /// * `required_lookups` - The required lookup operations for the circuit.
    pub fn configure(
        meta: &mut ConstraintSystem<Fp>,
        vars: &mut ModelVars<Fp>,
        num_bits: usize,
        tolerance: Tolerance,
        required_lookups: Vec<LookupOp>,
        check_mode: CheckMode,
    ) -> Result<PolyConfig<Fp>, Box<dyn Error>> {
        info!("configuring model");
        // Extract the abs tolerance value for the baseop range check. Will be zero if percentage tolerance is used.
        let tol_abs = match tolerance {
            Tolerance::Abs { val } => val,
            _ => 0,
        };
        let mut base_gate = PolyConfig::configure(
            meta,
            vars.advices[0..2].try_into()?,
            &vars.advices[2],
            check_mode,
            tol_abs as i32,
        );
        // set scale for HybridOp::RangeCheck and call self.conf_lookup on that op for percentage tolerance case
        let input = &vars.advices[0];
        let output = &vars.advices[1];
        for op in required_lookups {
            base_gate.configure_lookup(meta, input, output, num_bits, &op)?;
        }

        Ok(base_gate)
    }

    /// Assigns values to the regions created when calling `configure`.
    /// # Arguments
    /// * `config` - [ModelConfig] holding all node configs.
    /// * `layouter` - Halo2 Layouter.
    /// * `inputs` - The values to feed into the circuit.
    /// * `vars` - The variables for the circuit.
    pub fn layout(
        &self,
        mut config: ModelConfig,
        layouter: &mut impl Layouter<Fp>,
        run_args: &RunArgs,
        inputs: &[ValTensor<Fp>],
        vars: &ModelVars<Fp>,
    ) -> Result<Vec<ValTensor<Fp>>, Box<dyn Error>> {
        info!("model layout...");
        let mut results = BTreeMap::<usize, ValTensor<Fp>>::new();

        for (i, input_idx) in self.graph.inputs.iter().enumerate() {
            if self.visibility.input.is_public() {
                results.insert(*input_idx, vars.instances[i].clone());
            } else {
                results.insert(*input_idx, inputs[i].clone());
            }
        }

        config.base.layout_tables(layouter)?;

        let outputs = layouter.assign_region(
            || "model",
            |region| {
                let mut thread_safe_region = RegionCtx::new(region, 0);

                let mut outputs = self
                    .layout_nodes(&mut config, &mut thread_safe_region, &mut results)
                    .map_err(|e| {
                        error!("{}", e);
                        halo2_proofs::plonk::Error::Synthesis
                    })?;

                // pack outputs if need be
                if run_args.pack_base > 1 {
                    for i in 0..outputs.len() {
                        debug!("packing outputs...");
                        outputs[i] = config
                            .base
                            .layout(
                                &mut thread_safe_region,
                                &outputs[i..i + 1],
                                Box::new(PolyOp::Pack(run_args.pack_base, run_args.scale)),
                            )
                            .map_err(|e| {
                                error!("{}", e);
                                halo2_proofs::plonk::Error::Synthesis
                            })?
                            .unwrap();
                        // only use with mock prover
                        trace!("------------ packed output {:?}", outputs[i].show());
                    }
                }

                match run_args.output_visibility {
                    Visibility::Public => {
                        let output_scales = self.graph.get_output_scales();
                        let global_scale = scale_to_multiplier(run_args.scale) as usize;
                        let _ = outputs
                            .iter()
                            .enumerate()
                            .map(|(i, output)| {
                                let tolerance = match run_args.tolerance {
                                    Tolerance::Percentage { val, .. } => Tolerance::Percentage {
                                        val,
                                        scales: (
                                            scale_to_multiplier(output_scales[i]) as usize,
                                            global_scale,
                                        ),
                                    },
                                    _ => run_args.tolerance,
                                };
                                let mut instance_offset = 0;
                                if self.visibility.input.is_public() {
                                    instance_offset += inputs.len();
                                };
                                config.base.layout(
                                    &mut thread_safe_region,
                                    &[output.clone(), vars.instances[instance_offset + i].clone()],
                                    Box::new(HybridOp::RangeCheck(tolerance)),
                                )
                            })
                            .collect_vec();
                    }
                    _ => {}
                }
                info!("computing...");
                Ok(outputs)
            },
        )?;
        Ok(outputs)
    }

    fn layout_nodes(
        &self,
        config: &mut ModelConfig,
        region: &mut RegionCtx<Fp>,
        results: &mut BTreeMap<usize, ValTensor<Fp>>,
    ) -> Result<Vec<ValTensor<Fp>>, Box<dyn Error>> {
        for (idx, node) in self.graph.nodes.iter() {
            let values: Vec<ValTensor<Fp>> = node
                .inputs()
                .iter()
                .map(|i| results.get(i).unwrap().clone())
                .collect_vec();

            debug!(
                "laying out {}: {}, offset:{}",
                idx,
                node.as_str(),
                region.offset()
            );
            trace!("dims: {:?}", node.out_dims());
            match node {
                NodeType::Node(n) => {
                    let res = config
                        .base
                        .layout(region, &values, n.opkind.clone_dyn())
                        .map_err(|e| {
                            error!("{}", e);
                            halo2_proofs::plonk::Error::Synthesis
                        })?;

                    if let Some(vt) = res {
                        // we get the max as for fused nodes this corresponds to the node output
                        results.insert(*idx, vt);
                        //only use with mock prover
                        trace!(
                            "------------ output node {:?}: {:?}",
                            idx,
                            results.get(idx).unwrap().show()
                        );
                    }
                }
                NodeType::SubGraph { model, .. } => {
                    let res = model.layout_nodes(config, region, results)?;
                    let mut res = res.last().unwrap().clone();
                    res.flatten();
                    results.insert(*idx, res);
                }
            }
        }
        let output_nodes = self.graph.outputs.iter();
        debug!(
            "model outputs are nodes: {:?}",
            output_nodes.clone().collect_vec()
        );
        let outputs = output_nodes
            .map(|o| results.get(o).unwrap().clone())
            .collect_vec();

        Ok(outputs)
    }

    /// Assigns dummy values to the regions created when calling `configure`.
    /// # Arguments
    /// * `input_shapes` - The shapes of the inputs to the model.
    pub fn dummy_layout(
        &self,
        run_args: &RunArgs,
        input_shapes: &[Vec<usize>],
    ) -> Result<usize, Box<dyn Error>> {
        info!("calculating num of constraints using dummy model layout...");
        let mut results = BTreeMap::<usize, ValTensor<Fp>>::new();

        let inputs: Vec<ValTensor<Fp>> = input_shapes
            .iter()
            .map(|shape| {
                let t: Tensor<Value<Fp>> = Tensor::new(None, shape).unwrap();
                t.into()
            })
            .collect_vec();

        for (i, input_idx) in self.graph.inputs.iter().enumerate() {
            results.insert(*input_idx, inputs[i].clone());
        }

        let mut dummy_config = PolyConfig::dummy(run_args.logrows as usize);
        let mut model_config = ModelConfig {
            base: dummy_config.clone(),
            vars: ModelVars::new_dummy(),
        };

        let mut region = RegionCtx::new_dummy(0);

        let mut outputs = self.layout_nodes(&mut model_config, &mut region, &mut results)?;

        // pack outputs if need be
        if run_args.pack_base > 1 {
            for i in 0..outputs.len() {
                debug!("packing outputs...");
                outputs[i] = dummy_config
                    .layout(
                        &mut region,
                        &outputs[i..i + 1],
                        Box::new(PolyOp::Pack(run_args.pack_base, run_args.scale)),
                    )
                    .map_err(|e| {
                        error!("{}", e);
                        halo2_proofs::plonk::Error::Synthesis
                    })?
                    .unwrap();
            }
        }

        match run_args.output_visibility {
            Visibility::Public => {
                let _ = outputs
                    
                    .into_iter()
                    .map(|output| {
                        dummy_config
                            .layout(
                                &mut region,
                                &[output.clone(), output],
                                Box::new(HybridOp::RangeCheck(run_args.tolerance)),
                            )
                            .unwrap()
                    })
                    .collect_vec();
            }
            _ => {}
        }

        Ok(region.offset())
    }

    /// Shapes of the computational graph's public inputs (if any)
    pub fn instance_shapes(&self) -> Vec<Vec<usize>> {
        let mut instance_shapes = vec![];
        if self.visibility.input.is_public() {
            instance_shapes.extend(self.graph.input_shapes());
        }
        if self.visibility.output.is_public() {
            instance_shapes.extend(self.graph.output_shapes());
        }
        instance_shapes
    }
}<|MERGE_RESOLUTION|>--- conflicted
+++ resolved
@@ -1,3 +1,4 @@
+use super::extract_const_quantized_values;
 use super::node::*;
 use super::scale_to_multiplier;
 use super::vars::*;
@@ -9,7 +10,7 @@
 use crate::circuit::Tolerance;
 use crate::circuit::Unknown;
 use crate::{
-    circuit::{lookup::LookupOp, ops::poly::PolyOp, BaseConfig as PolyConfig, CheckMode, Op},
+    circuit::{lookup::LookupOp, BaseConfig as PolyConfig, CheckMode, Op},
     commands::RunArgs,
     tensor::{Tensor, ValTensor},
 };
@@ -268,11 +269,7 @@
         Ok(GraphSettings {
             run_args,
             model_instance_shapes: instance_shapes,
-<<<<<<< HEAD
-            num_hashes: 0,
-=======
             module_sizes: crate::graph::modules::ModuleSizes::default(),
->>>>>>> 9edd47bb
             num_constraints,
             required_lookups: lookup_ops,
             check_mode,
@@ -615,33 +612,12 @@
             |region| {
                 let mut thread_safe_region = RegionCtx::new(region, 0);
 
-                let mut outputs = self
+                let outputs = self
                     .layout_nodes(&mut config, &mut thread_safe_region, &mut results)
                     .map_err(|e| {
                         error!("{}", e);
                         halo2_proofs::plonk::Error::Synthesis
                     })?;
-
-                // pack outputs if need be
-                if run_args.pack_base > 1 {
-                    for i in 0..outputs.len() {
-                        debug!("packing outputs...");
-                        outputs[i] = config
-                            .base
-                            .layout(
-                                &mut thread_safe_region,
-                                &outputs[i..i + 1],
-                                Box::new(PolyOp::Pack(run_args.pack_base, run_args.scale)),
-                            )
-                            .map_err(|e| {
-                                error!("{}", e);
-                                halo2_proofs::plonk::Error::Synthesis
-                            })?
-                            .unwrap();
-                        // only use with mock prover
-                        trace!("------------ packed output {:?}", outputs[i].show());
-                    }
-                }
 
                 match run_args.output_visibility {
                     Visibility::Public => {
@@ -774,25 +750,7 @@
 
         let mut region = RegionCtx::new_dummy(0);
 
-        let mut outputs = self.layout_nodes(&mut model_config, &mut region, &mut results)?;
-
-        // pack outputs if need be
-        if run_args.pack_base > 1 {
-            for i in 0..outputs.len() {
-                debug!("packing outputs...");
-                outputs[i] = dummy_config
-                    .layout(
-                        &mut region,
-                        &outputs[i..i + 1],
-                        Box::new(PolyOp::Pack(run_args.pack_base, run_args.scale)),
-                    )
-                    .map_err(|e| {
-                        error!("{}", e);
-                        halo2_proofs::plonk::Error::Synthesis
-                    })?
-                    .unwrap();
-            }
-        }
+        let outputs = self.layout_nodes(&mut model_config, &mut region, &mut results)?;
 
         match run_args.output_visibility {
             Visibility::Public => {
@@ -816,6 +774,69 @@
         Ok(region.offset())
     }
 
+    /// Retrieves all constants from the model.
+    pub fn get_all_consts(&self) -> Vec<ValTensor<Fp>> {
+        let mut consts = vec![];
+        for node in self.graph.nodes.values() {
+            match node {
+                NodeType::Node(n) => {
+                    let boxed_op = n.opkind.clone_dyn();
+                    if let Some(constant) = extract_const_quantized_values(&boxed_op) {
+                        consts.push(constant);
+                    };
+                }
+                NodeType::SubGraph { model, .. } => {
+                    consts.extend(model.get_all_consts());
+                }
+            }
+        }
+        consts
+    }
+
+    /// Shapes of the computational graph's constants
+    pub fn const_shapes(&self) -> Vec<Vec<usize>> {
+        let mut const_shapes = vec![];
+        for node in self.graph.nodes.values() {
+            match node {
+                NodeType::Node(n) => {
+                    let boxed_op = n.opkind.clone_dyn();
+                    if let Some(constant) = extract_const_quantized_values(&boxed_op) {
+                        const_shapes.push(constant.dims().to_vec());
+                    };
+                }
+                NodeType::SubGraph { model, .. } => {
+                    const_shapes.extend(model.const_shapes());
+                }
+            }
+        }
+        const_shapes
+    }
+
+    /// Replaces all constants in the model with the provided values (in order of indexing)
+    pub fn replace_consts(&mut self, consts: Vec<ValTensor<Fp>>) {
+        let mut const_idx = 0;
+        for node in self.graph.nodes.values_mut() {
+            match node {
+                NodeType::Node(n) => {
+                    let boxed_op = n.opkind.clone_dyn();
+                    if let Some(constant) = boxed_op
+                        .as_any()
+                        .downcast_ref::<crate::circuit::ops::Constant<Fp>>()
+                    {
+                        n.opkind = Box::new(crate::circuit::Constant::new(
+                            consts[const_idx].clone(),
+                            constant.raw_values.clone(),
+                        ));
+                        const_idx += 1;
+                    };
+                }
+                NodeType::SubGraph { model, .. } => {
+                    model.replace_consts(consts.clone());
+                }
+            }
+        }
+    }
+
     /// Shapes of the computational graph's public inputs (if any)
     pub fn instance_shapes(&self) -> Vec<Vec<usize>> {
         let mut instance_shapes = vec![];
