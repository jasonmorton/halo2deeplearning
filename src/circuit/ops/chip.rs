use std::str::FromStr;

use thiserror::Error;

use halo2_proofs::{
    circuit::Layouter,
    plonk::{ConstraintSystem, Constraints, Expression, Selector},
    poly::Rotation,
};
use log::debug;
#[cfg(feature = "python-bindings")]
use pyo3::{
    conversion::{FromPyObject, PyTryFrom},
    exceptions::PyValueError,
    prelude::*,
    types::PyString,
};
use serde::{Deserialize, Serialize};

use crate::{
    circuit::ops::base::BaseOp,
    circuit::table::Table,
    fieldutils::i32_to_felt,
    tensor::{Tensor, TensorType, ValTensor, VarTensor},
};
use std::{collections::BTreeMap, error::Error, marker::PhantomData};

use super::{lookup::LookupOp, region::RegionCtx, Op};
use halo2curves::ff::{Field, PrimeField};

/// circuit related errors.
#[derive(Debug, Error)]
pub enum CircuitError {
    /// Shape mismatch in circuit construction
    #[error("dimension mismatch in circuit construction for op: {0}")]
    DimMismatch(String),
    /// Error when instantiating lookup tables
    #[error("failed to instantiate lookup tables")]
    LookupInstantiation,
    /// A lookup table was was already assigned
    #[error("attempting to initialize an already instantiated lookup table")]
    TableAlreadyAssigned,
    /// This operation is unsupported
    #[error("unsupported operation in graph")]
    UnsupportedOp,
}

#[allow(missing_docs)]
/// An enum representing activating the sanity checks we can perform on the accumulated arguments
#[derive(
    Clone, Debug, PartialEq, Eq, Hash, PartialOrd, Ord, Serialize, Deserialize, Default, Copy,
)]
pub enum CheckMode {
    #[default]
    SAFE,
    UNSAFE,
}

impl From<String> for CheckMode {
    fn from(value: String) -> Self {
        match value.to_lowercase().as_str() {
            "safe" => CheckMode::SAFE,
            "unsafe" => CheckMode::UNSAFE,
            _ => panic!("not a valid checkmode"),
        }
    }
}

#[allow(missing_docs)]
/// An enum representing the tolerance we can accept for the accumulated arguments, either absolute or percentage
#[derive(Clone, Debug, PartialEq, PartialOrd, Serialize, Deserialize, Copy)]
pub enum Tolerance {
    Abs { val: usize },
    Percentage { val: f32, scales: (usize, usize) },
}

impl Default for Tolerance {
    fn default() -> Self {
        Tolerance::Abs { val: 0 }
    }
}
impl FromStr for Tolerance {
    type Err = String;

    fn from_str(s: &str) -> Result<Self, Self::Err> {
        if let Ok(val) = s.parse::<usize>() {
            Ok(Tolerance::Abs { val })
        } else if let Ok(val) = s.parse::<f32>() {
<<<<<<< HEAD
            Ok(Tolerance::Percentage { val, scales: (1,1) })
=======
            Ok(Tolerance::Percentage {
                val,
                scales: (1, 1),
            })
>>>>>>> cec86a61
        } else {
            Err("Invalid tolerance value provided. It should be either an absolute value (usize) or a percentage (f32).".to_string())
        }
    }
}

#[cfg(feature = "python-bindings")]
/// Converts CheckMode into a PyObject (Required for CheckMode to be compatible with Python)
impl IntoPy<PyObject> for CheckMode {
    fn into_py(self, py: Python) -> PyObject {
        match self {
            CheckMode::SAFE => "safe".to_object(py),
            CheckMode::UNSAFE => "unsafe".to_object(py),
        }
    }
}

#[cfg(feature = "python-bindings")]
/// Obtains CheckMode from PyObject (Required for CheckMode to be compatible with Python)
impl<'source> FromPyObject<'source> for CheckMode {
    fn extract(ob: &'source PyAny) -> PyResult<Self> {
        let trystr = <PyString as PyTryFrom>::try_from(ob)?;
        let strval = trystr.to_string();
        match strval.to_lowercase().as_str() {
            "safe" => Ok(CheckMode::SAFE),
            "unsafe" => Ok(CheckMode::UNSAFE),
            _ => Err(PyValueError::new_err("Invalid value for CheckMode")),
        }
    }
}

#[cfg(feature = "python-bindings")]
/// Converts Tolerance into a PyObject (Required for Tolerance to be compatible with Python)
impl IntoPy<PyObject> for Tolerance {
    fn into_py(self, py: Python) -> PyObject {
        match self {
            Tolerance::Abs { val } => (String::from("abs"), val).to_object(py),
            Tolerance::Percentage { val, scales } => {
                (String::from("percentage"), val, scales).to_object(py)
            }
        }
    }
}

#[cfg(feature = "python-bindings")]
/// Obtains Tolerance from PyObject (Required for Tolerance to be compatible with Python)
impl<'source> FromPyObject<'source> for Tolerance {
    fn extract(ob: &'source PyAny) -> PyResult<Self> {
        if let Ok((mode, val)) = ob.extract::<(String, usize)>() {
            match mode.to_lowercase().as_str() {
                "abs" => Ok(Tolerance::Abs { val }),
                _ => Err(PyValueError::new_err("Invalid value for Tolerance")),
            }
        } else if let Ok((mode, val, scales)) = ob.extract::<(String, f32, (usize, usize))>() {
            match mode.to_lowercase().as_str() {
                "percentage" => Ok(Tolerance::Percentage { val, scales }),
                _ => Err(PyValueError::new_err("Invalid value for Tolerance")),
            }
        } else {
            Err(PyValueError::new_err(
                "Invalid tolerance value provided. It should be either an absolute value (usize) or a percentage (f32).",
            ))
        }
    }
}

/// Configuration for an accumulated arg.
#[derive(Clone, Debug, Default)]
pub struct BaseConfig<F: PrimeField + TensorType + PartialOrd> {
    /// the inputs to the accumulated operations.
    pub inputs: Vec<VarTensor>,
    /// the VarTensor reserved for lookup operations (could be an element of inputs)
    /// Note that you should be careful to ensure that the lookup_input is not simultaneously assigned to by other non-lookup operations eg. in the case of composite ops.
    pub lookup_input: VarTensor,
    /// the (currently singular) output of the accumulated operations.
    pub output: VarTensor,
    /// the VarTensor reserved for lookup operations (could be an element of inputs or the same as output)
    /// Note that you should be careful to ensure that the lookup_output is not simultaneously assigned to by other non-lookup operations eg. in the case of composite ops.
    pub lookup_output: VarTensor,
    /// [Selector]s generated when configuring the layer. We use a [BTreeMap] as we expect to configure [BaseOp].
    pub selectors: BTreeMap<(BaseOp, usize), Selector>,
    /// [Selector]s generated when configuring the layer. We use a [BTreeMap] as we expect to configure many lookup ops.
    pub lookup_selectors: BTreeMap<(LookupOp, usize), Selector>,
    ///
    pub tables: BTreeMap<LookupOp, Table<F>>,
    /// Activate sanity checks
    pub check_mode: CheckMode,
    _marker: PhantomData<F>,
}

impl<F: PrimeField + TensorType + PartialOrd> BaseConfig<F> {
    /// Returns a new [BaseConfig] with no inputs, no selectors, and no tables.
    pub fn dummy(col_size: usize) -> Self {
        Self {
            inputs: vec![VarTensor::dummy(col_size), VarTensor::dummy(col_size)],
            lookup_input: VarTensor::dummy(col_size),
            output: VarTensor::dummy(col_size),
            lookup_output: VarTensor::dummy(col_size),
            selectors: BTreeMap::new(),
            lookup_selectors: BTreeMap::new(),
            tables: BTreeMap::new(),
            check_mode: CheckMode::SAFE,
            _marker: PhantomData,
        }
    }

    /// Configures [BaseOp]s for a given [ConstraintSystem].
    /// # Arguments
    /// * `meta` - The [ConstraintSystem] to configure the operations in.
    /// * `inputs` - The explicit inputs to the operations.
    /// * `output` - The variable representing the (currently singular) output of the operations.
    /// * `check_mode` - The variable representing the (currently singular) output of the operations.
    /// * `tol` - The tolerance for the range check.
    pub fn configure(
        meta: &mut ConstraintSystem<F>,
        inputs: &[VarTensor; 2],
        output: &VarTensor,
        check_mode: CheckMode,
        tol: i32,
    ) -> Self {
        // setup a selector per base op
        let mut selectors = BTreeMap::new();

        assert!(inputs[0].num_cols() == inputs[1].num_cols());
        assert!(inputs[0].num_cols() == output.num_cols());

        for i in 0..output.num_cols() {
            selectors.insert((BaseOp::Add, i), meta.selector());
            selectors.insert((BaseOp::Sub, i), meta.selector());
            selectors.insert((BaseOp::Dot, i), meta.selector());
            selectors.insert((BaseOp::Sum, i), meta.selector());
            selectors.insert((BaseOp::Neg, i), meta.selector());
            selectors.insert((BaseOp::Mult, i), meta.selector());
            selectors.insert((BaseOp::Range { tol }, i), meta.selector());
            selectors.insert((BaseOp::IsZero, i), meta.selector());
            selectors.insert((BaseOp::Identity, i), meta.selector());
            selectors.insert((BaseOp::IsBoolean, i), meta.selector());
        }

        // Given a range R and a value v, returns the expression
        // (v) * (1 - v) * (2 - v) * ... * (R - 1 - v)
        let range_check = |tol: i32, value: Expression<F>| {
            (-tol..tol).fold(value.clone(), |expr, i| {
                expr * (Expression::Constant(i32_to_felt(i)) - value.clone())
            })
        };

        for ((base_op, col_idx), selector) in selectors.iter() {
            meta.create_gate(base_op.as_str(), |meta| {
                let selector = meta.query_selector(*selector);
                let idx_offset = col_idx * output.col_size();
                let mut qis = vec![Expression::<F>::zero().unwrap(); 2];
                for (i, q_i) in qis
                    .iter_mut()
                    .enumerate()
                    .take(2)
                    .skip(2 - base_op.num_inputs())
                {
                    *q_i = inputs[i]
                        .query_rng(meta, 0, idx_offset, 1)
                        .expect("accum: input query failed")[0]
                        .clone()
                }

                // Get output expressions for each input channel
                let (rotation_offset, rng) = base_op.query_offset_rng();

                let constraints = match base_op {
                    BaseOp::Range { tol } => {
                        let expected_output: Tensor<Expression<F>> = output
                            .query_rng(meta, rotation_offset, idx_offset, rng)
                            .expect("poly: output query failed");

                        let res = qis[1].clone();
                        vec![range_check(
                            *tol,
                            res - expected_output[base_op.constraint_idx()].clone(),
                        )]
                    }
                    BaseOp::IsBoolean => {
                        vec![(qis[1].clone()) * (qis[1].clone() - Expression::Constant(F::from(1)))]
                    }
                    BaseOp::IsZero => vec![qis[1].clone()],
                    _ => {
                        let expected_output: Tensor<Expression<F>> = output
                            .query_rng(meta, rotation_offset, idx_offset, rng)
                            .expect("poly: output query failed");

                        let res =
                            base_op.f((qis[0].clone(), qis[1].clone(), expected_output[0].clone()));
                        vec![expected_output[base_op.constraint_idx()].clone() - res]
                    }
                };

                Constraints::with_selector(selector, constraints)
            });
        }

        let col = meta.fixed_column();
        meta.enable_constant(col);

        Self {
            selectors,
            lookup_selectors: BTreeMap::new(),
            inputs: inputs.to_vec(),
            lookup_input: VarTensor::Empty,
            lookup_output: VarTensor::Empty,
            tables: BTreeMap::new(),
            output: output.clone(),
            check_mode,
            _marker: PhantomData,
        }
    }

    /// Configures and creates lookup selectors
    pub fn configure_lookup(
        &mut self,
        cs: &mut ConstraintSystem<F>,
        input: &VarTensor,
        output: &VarTensor,
        bits: usize,
        nl: &LookupOp,
    ) -> Result<(), Box<dyn Error>>
    where
        F: Field,
    {
        let mut selectors = BTreeMap::new();

        let table =
            if let std::collections::btree_map::Entry::Vacant(e) = self.tables.entry(nl.clone()) {
                let table = Table::<F>::configure(cs, bits, nl);
                e.insert(table.clone());
                table
            } else {
                return Ok(());
            };

        for x in 0..input.num_cols() {
            let qlookup = cs.complex_selector();
            selectors.insert((nl.clone(), x), qlookup);
            let _ = cs.lookup(Op::<F>::as_string(nl), |cs| {
                let qlookup = cs.query_selector(qlookup);
                let not_qlookup = Expression::Constant(<F as Field>::ONE) - qlookup.clone();
                let (default_x, default_y): (F, F) = nl.default_pair();
                vec![
                    (
                        match &input {
                            VarTensor::Advice { inner: advices, .. } => {
                                qlookup.clone() * cs.query_advice(advices[x], Rotation(0))
                                    + not_qlookup.clone() * default_x
                            }
                            _ => panic!("wrong input type"),
                        },
                        table.table_input,
                    ),
                    (
                        match &output {
                            VarTensor::Advice { inner: advices, .. } => {
                                qlookup * cs.query_advice(advices[x], Rotation(0))
                                    + not_qlookup * default_y
                            }
                            _ => panic!("wrong output type"),
                        },
                        table.table_output,
                    ),
                ]
            });
        }
        self.lookup_selectors.extend(selectors);
        // if we haven't previously initialized the input/output, do so now
        if let VarTensor::Empty = self.lookup_input {
            debug!("assigning lookup input");
            self.lookup_input = input.clone();
        }
        if let VarTensor::Empty = self.lookup_output {
            debug!("assigning lookup output");
            self.lookup_output = output.clone();
        }
        Ok(())
    }

    /// layout_tables must be called before layout.
    pub fn layout_tables(&mut self, layouter: &mut impl Layouter<F>) -> Result<(), Box<dyn Error>> {
        for table in self.tables.values_mut() {
            if !table.is_assigned {
                debug!(
                    "laying out table for {}",
                    crate::circuit::ops::Op::<F>::as_string(&table.nonlinearity)
                );
                table.layout(layouter)?;
            }
        }
        Ok(())
    }

    /// Assigns variables to the regions created when calling `configure`.
    /// # Arguments
    /// * `values` - The explicit values to the operations.
    /// * `layouter` - A Halo2 Layouter.
    /// * `op` - The operation being represented.
    pub fn layout(
        &mut self,
        region: &mut RegionCtx<F>,
        values: &[ValTensor<F>],
        op: Box<dyn Op<F>>,
    ) -> Result<Option<ValTensor<F>>, Box<dyn Error>> {
        let mut cp_values = vec![];
        for v in values.iter() {
            if let ValTensor::Instance { .. } = v {
                cp_values.push(super::layouts::identity(self, region, &[v.clone()])?);
            } else {
                cp_values.push(v.clone());
            }
        }
        let res = op.layout(self, region, &cp_values);
        res
    }
}<|MERGE_RESOLUTION|>--- conflicted
+++ resolved
@@ -71,7 +71,7 @@
 #[derive(Clone, Debug, PartialEq, PartialOrd, Serialize, Deserialize, Copy)]
 pub enum Tolerance {
     Abs { val: usize },
-    Percentage { val: f32, scales: (usize, usize) },
+    Percentage { val: f32, scales: (usize, usize) }
 }
 
 impl Default for Tolerance {
@@ -86,14 +86,10 @@
         if let Ok(val) = s.parse::<usize>() {
             Ok(Tolerance::Abs { val })
         } else if let Ok(val) = s.parse::<f32>() {
-<<<<<<< HEAD
-            Ok(Tolerance::Percentage { val, scales: (1,1) })
-=======
             Ok(Tolerance::Percentage {
                 val,
                 scales: (1, 1),
             })
->>>>>>> cec86a61
         } else {
             Err("Invalid tolerance value provided. It should be either an absolute value (usize) or a percentage (f32).".to_string())
         }
