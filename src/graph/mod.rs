--- conflicted
+++ resolved
@@ -419,17 +419,10 @@
         let mut inputs: Vec<Tensor<i128>> = vec![];
         for (input, shape) in data.input_data.iter().zip(self.model.graph.input_shapes()) {
             let t: Vec<i128> = input
-<<<<<<< HEAD
             .par_iter()
-            .map(|x| quantize_float(x, 0.0, self.params.run_args.scale).unwrap())
+            .map(|x| quantize_float(x, 0.0, self.settings.run_args.scale).unwrap())
             .collect();
         
-=======
-                .par_iter()
-                .map(|x| quantize_float(x, 0.0, self.settings.run_args.scale).unwrap())
-                .collect();
-
->>>>>>> 982d7e02
             let mut t: Tensor<i128> = t.into_iter().into();
             t.reshape(&shape);
             
@@ -550,7 +543,6 @@
         data: &GraphInput,
     ) -> Result<Vec<Vec<Fp>>, Box<dyn std::error::Error>> {
         let out_scales = self.model.graph.get_output_scales();
-<<<<<<< HEAD
         
             // quantize the supplied data using the provided scale.
             self.load_inputs(&data);
@@ -559,10 +551,10 @@
             // the ordering here is important, we want the inputs to come before the outputs
             // as they are configured in that order as Column<Instances>
             let mut public_inputs = vec![];
-            if self.params.run_args.input_visibility.is_public() {
+            if self.settings.run_args.input_visibility.is_public() {
                 public_inputs = self.inputs.clone();
             }
-            if self.params.run_args.output_visibility.is_public() {
+            if self.settings.run_args.output_visibility.is_public() {
                 for (idx, v) in data.output_data.iter().enumerate() {
                     let t: Vec<i128> = v
                         .par_iter()
@@ -572,55 +564,21 @@
                     let mut t: Tensor<i128> = t.into_iter().into();
 
                     let len = t.len();
-                    if self.params.run_args.pack_base > 1 {
+                    if self.settings.run_args.pack_base > 1 {
                         let max_exponent =
-                            (((len - 1) as u32) * (self.params.run_args.scale + 1)) as f64;
-                        if max_exponent > (i128::MAX as f64).log(self.params.run_args.pack_base as f64)
-=======
-
-        self.load_inputs(data);
-
-        // quantize the supplied data using the provided scale.
-        // the ordering here is important, we want the inputs to come before the outputs
-        // as they are configured in that order as Column<Instances>
-        let mut public_inputs = vec![];
-        if self.settings.run_args.input_visibility.is_public() {
-            public_inputs = self.inputs.clone();
-        }
-        if self.settings.run_args.output_visibility.is_public() {
-            for (idx, v) in data.output_data.iter().enumerate() {
-                let t: Vec<i128> = v
-                    .par_iter()
-                    .map(|x| quantize_float(x, 0.0, out_scales[idx]).unwrap())
-                    .collect();
-
-                let mut t: Tensor<i128> = t.into_iter().into();
-
-                let len = t.len();
-                if self.settings.run_args.pack_base > 1 {
-                    let max_exponent =
-                        (((len - 1) as u32) * (self.settings.run_args.scale + 1)) as f64;
-                    if max_exponent
+                            (((len - 1) as u32) * (self.settings.run_args.scale + 1)) as f64;
+                        if max_exponent
                         > (i128::MAX as f64).log(self.settings.run_args.pack_base as f64)
->>>>>>> 982d7e02
                     {
                             return Err(Box::new(GraphError::PackingExponent));
                         }
                         t = pack(
                             &t,
-                            self.params.run_args.pack_base as i128,
-                            self.params.run_args.scale,
+                            self.settings.run_args.pack_base as i128,
+                            self.settings.run_args.scale,
                         )?;
                     }
-<<<<<<< HEAD
                     public_inputs.push(t);
-=======
-                    t = pack(
-                        &t,
-                        self.settings.run_args.pack_base as i128,
-                        self.settings.run_args.scale,
-                    )?;
->>>>>>> 982d7e02
                 }
             }
             info!(
