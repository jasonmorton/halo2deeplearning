[package]
name = "ezkl"
version = "0.0.0"
edition = "2021"

# See more keys and their definitions at https://doc.rust-lang.org/cargo/reference/manifest.html

[lib]
# Name to be imported within python
# Example: import ezkl
name = "ezkl"
crate-type = ["cdylib", "rlib"]


[dependencies]
<<<<<<< HEAD
halo2_gadgets = { git = "https://github.com/zkonduit/halo2", ref= "3d7b5e61b3052680ccb279e05bdcc21dd8a8fedf" }
halo2_proofs = { git = "https://github.com/zkonduit/halo2", ref= "3d7b5e61b3052680ccb279e05bdcc21dd8a8fedf"  }
=======
halo2_gadgets = { git = "https://github.com/zkonduit/halo2", branch= "ac/more-informative-errors" }
halo2_proofs = { git = "https://github.com/zkonduit/halo2", branch= "ac/more-informative-errors" }
>>>>>>> 50ed2e29
halo2curves = { version = "0.1.0" }
rand = { version = "0.8", default_features = false }
itertools = { version = "0.10.3", default_features = false }
clap = { version = "4.3.3", features = ["derive"]}
serde = { version = "1.0.126", features = ["derive"], optional = true }
serde_json = { version = "1.0.97", default_features = false, features = ["float_roundtrip", "raw_value"], optional = true }
log = { version = "0.4.17", default_features = false, optional = true }
thiserror = { version = "1.0.38", default_features = false }
hex = { version = "0.4.3", default_features = false }
halo2_wrong_ecc = { git = "https://github.com/zkonduit/halo2wrong", branch = "ac/chunked-mv-lookup", package = "ecc" }
snark-verifier = { git = "https://github.com/zkonduit/snark-verifier", branch = "ac/chunked-mv-lookup", features=["derive_serde"]}
halo2_solidity_verifier = { git = "https://github.com/alexander-camuto/halo2-solidity-verifier", branch= "ac/chunked-lookup-verifier" }
rayon = { version = "1.7.0",  default_features = false }
bincode = { version = "1.3.3", default_features = false }
ark-std = { version = "^0.3.0", default-features = false }
unzip-n = "0.1.2"
num = "0.4.1"

# evm related deps
[target.'cfg(not(target_arch = "wasm32"))'.dependencies]
ethers = { version = "2.0.7", default_features = false, features = ["ethers-solc"] }
indicatif = {version = "0.17.5", features = ["rayon"]}
gag =  { version = "1.0.0", default_features = false}
instant = { version = "0.1" }
reqwest = { version = "0.11.14", default-features = false, features = ["default-tls", "multipart", "stream"] }
openssl = { version = "0.10.55", features = ["vendored"] }
postgres = "0.19.5"
pg_bigdecimal = "0.1.5"
lazy_static = "1.4.0"
colored_json =  { version = "3.0.1",  default_features = false, optional = true}
plotters = { version = "0.3.0", default_features = false, optional = true }
regex = { version = "1", default_features = false }
tokio = { version = "1.26.0",  default_features = false, features = ["macros", "rt"] }
tokio-util = { version = "0.7.9", features = ["codec"] }
pyo3 = { version = "0.18.3", features = ["extension-module", "abi3-py37", "macros"],  default_features = false, optional = true }
pyo3-asyncio = { version = "0.18.0",  features = ["attributes", "tokio-runtime"],  default_features = false, optional = true }
pyo3-log = { version = "0.8.1", default_features = false, optional = true }
tract-onnx = { git = "https://github.com/sonos/tract/", rev= "0a20b55d1a54aace9898407795216f5f1b50c60c", default_features = false, optional = true }
tabled = { version = "0.12.0", optional = true }


[target.'cfg(not(all(target_arch = "wasm32", target_os = "unknown")))'.dependencies]
colored = { version = "2.0.0",  default_features = false, optional = true}
env_logger = { version = "0.10.0",  default_features = false, optional = true}


[target.'cfg(target_arch = "wasm32")'.dependencies]
getrandom = { version = "0.2.8", features = ["js"] }
instant = { version = "0.1", features = [ "wasm-bindgen", "inaccurate" ] }

[target.'cfg(all(target_arch = "wasm32", target_os = "unknown"))'.dependencies]
wasm-bindgen-rayon = { version = "1.0", optional=true }
wasm-bindgen-test = "0.3.34"
serde-wasm-bindgen = "0.4"
wasm-bindgen = { version = "0.2.81", features = ["serde-serialize"]}
console_error_panic_hook = "0.1.7"
wasm-bindgen-console-logger = "0.1.1"


[dev-dependencies]
criterion = {version = "0.3",  features = ["html_reports"]}
tempfile = "3.3.0"
lazy_static = "1.4.0"
mnist = "0.5"
seq-macro = "0.3.1"
test-case = "2.2.2"
tempdir = "0.3.7"
shellexpand = "3.1.0"

[target.wasm32-unknown-unknown]
runner = 'wasm-bindgen-test-runner'


[[bench]]
name = "accum_dot"
harness = false


[[bench]]
name = "accum_sum"
harness = false

[[bench]]
name = "pairwise_add"
harness = false


[[bench]]
name = "pairwise_pow"
harness = false

[[bench]]
name = "poseidon"
harness = false

[[bench]]
name = "elgamal"
harness = false


[[bench]]
name = "accum_einsum_matmul"
harness = false


[[bench]]
name = "accum_conv"
harness = false


[[bench]]
name = "accum_sumpool"
harness = false


[[bench]]
name = "relu"
harness = false

[[bench]]
name = "accum_matmul_relu"
harness = false


[[bench]]
name = "accum_matmul_relu_overflow"
harness = false

[[bin]]
name = "ezkl"
test = false
bench = false
required-features = ["ezkl"]

[features]
web = ["wasm-bindgen-rayon"]
default = ["ezkl"]
render = ["halo2_proofs/dev-graph", "plotters"]
onnx = ["dep:tract-onnx"]
python-bindings = ["pyo3", "pyo3-log", "pyo3-asyncio"]
ezkl = ["onnx", "serde", "serde_json", "log", "colored", "env_logger", "tabled/color", "colored_json", "halo2_proofs/circuit-params"]
det-prove = []
icicle = ["halo2_proofs/icicle_gpu"]<|MERGE_RESOLUTION|>--- conflicted
+++ resolved
@@ -13,13 +13,8 @@
 
 
 [dependencies]
-<<<<<<< HEAD
 halo2_gadgets = { git = "https://github.com/zkonduit/halo2", ref= "3d7b5e61b3052680ccb279e05bdcc21dd8a8fedf" }
 halo2_proofs = { git = "https://github.com/zkonduit/halo2", ref= "3d7b5e61b3052680ccb279e05bdcc21dd8a8fedf"  }
-=======
-halo2_gadgets = { git = "https://github.com/zkonduit/halo2", branch= "ac/more-informative-errors" }
-halo2_proofs = { git = "https://github.com/zkonduit/halo2", branch= "ac/more-informative-errors" }
->>>>>>> 50ed2e29
 halo2curves = { version = "0.1.0" }
 rand = { version = "0.8", default_features = false }
 itertools = { version = "0.10.3", default_features = false }
